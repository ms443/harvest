# Builtins
import re
import threading
import sys
from sys import exit
from signal import signal, SIGINT
import time
import logging

# External libraries

# Submodule imports
from harvest.utils import *
from harvest.storage import BaseStorage
from harvest.api.yahoo import YahooStreamer
from harvest.api.dummy import DummyStreamer
from harvest.api.paper import PaperBroker
from harvest.algo import BaseAlgo
from harvest.storage import BaseStorage
from harvest.storage import BaseLogger
from harvest.server import Server

class Trader:
    """
    :watch: Watchlist containing all stock and cryptos to monitor.
        The user may or may not own them. Note it does NOT contain options. 
    :broker: Both the broker and streamer store a Broker object.
        Broker places orders and retrieves latest account info like equity.
    :streamer: Streamer retrieves the latest stock price and calls handler().
    """

    interval_list = ['1MIN', '5MIN', '15MIN', '30MIN', '1HR', '1DAY']

    def __init__(self, streamer=None, broker=None, storage=None, debug=False):      
        """Initializes the Trader. 
        """
        signal(SIGINT, self.exit)

        # Harvest only supports Python 3.8 or newer.
        if sys.version_info[0] < 3 or sys.version_info[1] < 8:
            raise Exception("Harvest requires Python 3.8 or above.")

        if streamer == None:
            self.streamer = YahooStreamer()
        else:
            self.streamer = streamer
  
        if broker == None:
            if isinstance(self.streamer, YahooStreamer) or isinstance(self.streamer, DummyStreamer):
                self.broker = PaperBroker()
            else:
                self.broker = self.streamer
        else:
            self.broker = broker

        self.timestamp_prev = now()
        self.timestamp = self.timestamp_prev

        self.watch = []             # Watchlist of securities.
        self.account = {}           # Local cache of account data.

        self.stock_positions = []   # Local cache of current stock positions.
        self.option_positions = []  # Local cache of current options positions.
        self.crypto_positions = []  # Local cache of current crypto positions.

        self.order_queue = []       # Queue of unfilled orders.

        if storage is None:
            self.storage = BaseStorage() 
        else:
            self.storage = storage                
        self.logger = BaseLogger()

        self.block_lock = threading.Lock() # Lock for streams that receive data asynchronously.

        self.algo = []
        self.is_save = False

<<<<<<< HEAD
        self.server = Server(self)
=======
        self.debugger = logging.getLogger("harvest")

        if debug:
            f_handler = logging.FileHandler("trader.log")
            f_handler.setLevel(logging.DEBUG)
            f_format = logging.Formatter('%(asctime)s : %(name)s : %(levelname)s : %(message)s')
            f_handler.setFormatter(f_format)
            self.debugger.addHandler(f_handler)
        
        c_handler = logging.StreamHandler()
        if debug:
            c_handler.setLevel(logging.DEBUG)
        else:
            c_handler.setLevel(logging.INFO)
        c_format = logging.Formatter('%(asctime)s : %(name)s : %(levelname)s : %(message)s')
        c_handler.setFormatter(c_format)
        self.debugger.addHandler(c_handler)
>>>>>>> 2fe653e6

    def _setup(self, interval, aggregations, sync=True):
        """
        Initializes data and parameters necessary to run the program.
        :param str interval: Interval to run the algorithm.
        :param str List(str) aggregations: List of intervals to aggregate the data.
        :param bool sync: If True, fetches any open positions and orders from the specified broker. 
        """
        self.sync = sync
        self.interval = interval
        self.aggregations = aggregations

        if not self.streamer.has_interval(interval):
            raise Exception(f"""Interval '{interval}' is not supported by the selected streamer.\n 
                                The streamer only supports {self.streamer.interval_list}""")

        # Ensure that all aggregate intervals are greater than 'interval'
        int_i = self.interval_list.index(interval)
        for agg in aggregations:
            if self.interval_list.index(agg) <= int_i:
                raise Exception(f"""Interval '{interval}' is greater than aggregation interval '{agg}'\n
                                    All intervals in aggregations must be greater than specified interval '{interval}'""")

        # Initialize the account
        self._setup_account()

        # If sync is on, call the broker to load pending orders and all positions currently held.
        if sync:
            self._setup_stats()
            for s in self.stock_positions:
                self.watch.append(s['symbol'])
            for s in self.option_positions:
                self.watch.append(s['symbol'])
            for s in self.crypto_positions:
                self.watch.append(s['symbol'])
            for s in self.order_queue:
                self.watch.append(s['symbol'])     

        if len(self.watch) == 0:
            raise Exception(f"No securities were added to watchlist")

        # Remove duplicates in watchlist
        self.watch = list(set(self.watch))
        self.debugger.debug(f"Watchlist: {self.watch}")

        self.fetch_interval = self.streamer.fetch_interval
        self.debugger.debug(f"Interval: {interval}\nFetch interval: {self.fetch_interval}")

        if interval != self.fetch_interval:
            self.aggregations.insert(0, interval)
        self.debugger.debug(f"Aggregations: {self.aggregations}")

        if len(self.algo) == 0:
            self.debugger.debug(f"No algorithm specified. Using BaseAlgo")
            self.algo = [BaseAlgo()]
        
        self.storage_init()

        self.debugger.debug("Setup complete")

        self.load_watch = True
    
    def storage_init(self):
        """Initializes the storage.
        """
        for s in self.watch:
            for i in [self.fetch_interval] + self.aggregations:
                df = self.streamer.fetch_price_history(s, i)
                self.storage.store(s, i, df)

    def _setup_account(self):
        """Initializes local cache of account info. 
        For testing, it should manually be specified
        """
        ret = self.broker.fetch_account()
        self.account = ret
    
    def _setup_stats(self):
        """Initializes local cache of stocks, options, and crypto positions.
        """
        
        # Get any pending orders 
        ret = self.broker.fetch_order_queue()
        self.order_queue = ret
        self.debugger.debug("Fetched orders:\n{self.order_queue}")

        # Get positions
        pos = self.broker.fetch_stock_positions()
        self.stock_positions = pos
        pos = self.broker.fetch_option_positions()
        self.option_positions = pos
        pos = self.broker.fetch_crypto_positions()
        self.crypto_positions = pos
        self.debugger.debug("Fetched positions:\n{self.stock_positions}\n{self.option_positions}\n{self.crypto_positions}")

        # Update option stats
        self.broker.update_option_positions(self.option_positions)
        self.debugger.debug("Updated option positions:\n{self.option_positions}")

    def start(self, interval='5MIN', aggregations=[], sync = True, kill_switch: bool=False, server=False): 
        """Entry point to start the system. 
        
        :param str? interval: The interval to run the algorithm. defaults to '5MIN'
        :param list[str]? aggregations: A list of intervals. The Trader will aggregate data to the intervals specified in this list.
            For example, if this is set to ['5MIN', '30MIN'], and interval is '1MIN', the algorithm will have access to 
            5MIN, 30MIN aggregated data in addition to 1MIN data. defaults to None
        :param bool? sync: If true, the system will sync with the broker and fetch current positions and pending orders. defaults to true. 
        :kill_switch: If true, kills the infinite loop in streamer. Primarily used for testing. defaults to False.

        """
        self.debugger.debug(f"Starting Harvest...")

        self.broker.setup(self.watch, interval, self, self.main)
        self.streamer.setup(self.watch, interval, self, self.main)
        self._setup(interval, aggregations, sync)

        self.debugger.debug(f"Initializing algorithms...")
        for a in self.algo:
            a.trader = self
            a.watch = self.watch
            a.fetch_interval = self.fetch_interval
            a.setup()

        self.blocker = {}
        for w in self.watch:
            self.blocker[w] = False
        self.block_queue = {}
        self.needed = self.watch.copy()

        self.is_save = True
        
        if server:
            self.server.start()

        self.streamer.start(kill_switch)

    def timeout(self):
        self.debugger.debug("Begin timeout timer")
        time.sleep(1)
        if not self.all_recv:
            self.debugger.debug("Force flush")
            self.flush()

    def main(self, df_dict):

        self.debugger.debug(f"Received: \n{df_dict}")

        if len(self.needed) == len(self.watch):
            self.timestamp_prev = self.timestamp
            self.timestamp = now()
            first = True

        symbols = [k for k, v in df_dict.items()]
        self.debugger.debug(f"Got data for: {symbols}")
        self.needed = list(set(self.needed) - set(symbols))
        self.debugger.debug(f"Still need data for: {self.needed}")
 
        self.block_queue.update(df_dict)
        self.debugger.debug(self.block_queue)
        
        # If all data has been received, pass on the data
        if len(self.needed) == 0:
            self.debugger.debug("All data received")
            self.needed = self.watch.copy()
            self.main_helper(self.block_queue)
            self.block_queue = {}
            self.needed = self.watch.copy()
            self.all_recv = True
            return 
        
        # If there are data that has not been received, 
        # start a timer 
        if first:
            timer = threading.Thread(target=self.timeout, daemon=True)
            timer.start()
            self.all_recv = False
        
        
    def flush(self):
        # For missing data, repeat the existing one
        got  = list(set(self.watch) - set(self.needed))[0]
        timestamp = self.block_queue[got].index[-1]
        for n in self.needed:
            data = self.storage.load(n, self.fetch_interval).iloc[[-1]].copy()
            data.index = [timestamp]
            self.block_queue[n] = data
        self.needed = self.watch.copy()
        self.main_helper(self.block_queue)
        self.block_queue = {}
        return

    def main_helper(self, df_dict):

        new_day = self.timestamp.date() > self.timestamp_prev.date()
        
        # Periodically refresh access tokens
        if self.timestamp.hour % 12 == 0 and self.timestamp.minute == 0:
            self.streamer.refresh_cred()
        
        # Save the data locally
        for s in self.watch:
            self.storage.store(s, self.fetch_interval, df_dict[s])
        
        # Aggregate the data to other intervals
        for s in self.watch:
            for i in self.aggregations:
                self.storage.aggregate(s, self.fetch_interval, i)

        # If an order was processed, fetch the latest position info.
        # Otherwise, calculate current positions locally
        update = self._update_order_queue()
        self._update_stats(df_dict, new=update, option_update=True)
        
        if not self.is_freq(self.timestamp):
            return

        meta = {
            'new_day': new_day
        }

        new_algo = []
        for a in self.algo:
            # try:
            a.main()
                # new_algo.append(a)
            # except Exception as e:
            #     warning(f"Algorithm {a} failed, removing from algorithm list.\nException: {e}")
        # self.algo = new_algo

        self.broker.exit()
        self.streamer.exit()

    def is_freq(self, time):
        """Helper function to determine if algorithm should be invoked for the
        current timestamp. For example, if interval is 30MIN,
        algorithm should be called when minutes are 0 and 30.
        """
        time = time.astimezone(pytz.timezone('UTC'))
        if self.fetch_interval == self.interval:
            return True 

        if self.interval == '1MIN':
            return True 
        
        minutes = time.minute
        hours = time.hour
        if self.interval == '1HR':
            if minutes == 0:
                return True 
            else:
                return False
        
        if self.interval == '1DAY':
            # TODO: Use API to get real-time market hours
            if minutes == 50 and hours == 19:
                return True 
            else:
                return False

        val = int(re.sub("[^0-9]", "", self.interval))
        if minutes % val == 0:
            return True 
        else: 
            return False

    def _update_order_queue(self):
        """Check to see if outstanding orders have been accpted or rejected
        and update the order queue accordingly.
        """
        self.debugger.debug(f"Updating order queue: {self.order_queue}")
        for i, order in enumerate(self.order_queue):
            if 'type' not in order:
                raise Exception(f"key error in {order}\nof {self.order_queue}")
            if order['type'] == 'STOCK':
                stat = self.broker.fetch_stock_order_status(order["id"])
            elif order['type'] == 'OPTION':
                stat = self.broker.fetch_option_order_status(order["id"])
            elif order['type'] == 'CRYPTO':
                stat = self.broker.fetch_crypto_order_status(order["id"])
            self.debugger.debug(f"Updating status of order {order['id']}")
            self.order_queue[i] = stat

        self.debugger.debug(f"Updated order queue: {self.order_queue}")
        new_order = []
        order_filled = False
        for order in self.order_queue:
            if order['status'] == 'filled':
                order_filled = True  
            else:
                new_order.append(order)
        self.order_queue = new_order

        # if an order was processed, update the positions and account info
        return order_filled
           
    def _update_stats(self, df_dict, new=False, option_update=False):
        """Update local cache of stocks, options, and crypto positions
        """
        # Update entries in local cache
        # API should also be called if load_watch is false, as there is a high chance 
        # that data in local cache are not representative of the entire portfolio,
        # meaning total equity cannot be calculated locally
        if new or not self.load_watch:
            pos = self.broker.fetch_stock_positions()
            self.stock_positions = [p for p in pos if p['symbol'] in self.watch]
            pos = self.broker.fetch_option_positions()
            self.option_positions = [p for p in pos if p['symbol'] in self.watch]
            pos = self.broker.fetch_crypto_positions()
            self.crypto_positions = [p for p in pos if p['symbol'] in self.watch]
            ret = self.broker.fetch_account()
            self.account = ret

        if option_update:
            self.broker.update_option_positions(self.option_positions)
        
        self.debugger.debug(f"Stock positions: {self.stock_positions}")
        self.debugger.debug(f"Option positions: {self.option_positions}")
        self.debugger.debug(f"Crypto positions: {self.crypto_positions}")

        if new or not self.load_watch:
            return 
        else:
            net_value = 0
            for p in self.stock_positions + self.crypto_positions:
                key = p['symbol']
                price = df_dict[key][key]['close'][0]
                p['current_price'] = price 
                value = price * p['quantity']
                p['market_value'] = value
                net_value = net_value + value
            
            equity = net_value + self.account['cash']
            self.account['equity'] = equity

    def fetch_chain_info(self, *args, **kwargs):
        return self.streamer.fetch_chain_info(*args, **kwargs)
    
    def fetch_chain_data(self, *args, **kwargs):
        return self.streamer.fetch_chain_data(*args, **kwargs)
    
    def fetch_option_market_data(self, *args, **kwargs):
        return self.streamer.fetch_option_market_data(*args, **kwargs)

    def buy(self, symbol: str, quantity: int, in_force: str, extended: bool):
        ret = self.broker.buy(symbol, quantity, in_force, extended)
        if ret == None:
            self.debugger.debug("BUY failed")
            return None
        self.order_queue.append(ret)
        self.debugger.debug(f"BUY: {self.timestamp}, {symbol}, {quantity}")
        self.debugger.debug(f"BUY order queue: {self.order_queue}")
        asset_type = 'crypto' if is_crypto(symbol) else 'stock'
        self.logger.add_transaction(self.timestamp, 'buy', asset_type, symbol, quantity)
        return ret

    def sell(self, symbol: str, quantity: int, in_force: str, extended: bool):
        ret = self.broker.sell(symbol, quantity, in_force, extended)
        if ret == None:
            self.debugger.debug("SELL failed")
            return None
        self.order_queue.append(ret)
        self.debugger.debug(f"SELL: {self.timestamp}, {symbol}, {quantity}")
        self.debugger.debug(f"SELL order queue: {self.order_queue}")
        asset_type = 'crypto' if is_crypto(symbol) else 'stock'
        self.logger.add_transaction(self.timestamp, 'sell', asset_type, symbol, quantity)
        return ret


    def buy_option(self, symbol: str, quantity: int, in_force: str):
        ret = self.broker.buy_option(symbol, quantity, in_force)
        if ret == None:
            raise Exception("BUY failed")
        self.order_queue.append(ret)
        self.debugger.debug(f"BUY: {self.timestamp}, {symbol}, {quantity}")
        self.debugger.debug(f"BUY order queue: {self.order_queue}")
        self.logger.add_transaction(self.timestamp, 'buy', 'option', symbol, quantity)
        return ret

    def sell_option(self, symbol: str, quantity: int, in_force: str):
        ret = self.broker.sell_option(symbol, quantity, in_force)
        if ret == None:
            raise Exception("SELL failed")
        self.order_queue.append(ret)
        self.debugger.debug(f"SELL: {self.timestamp}, {symbol}, {quantity}")
        self.debugger.debug(f"SELL order queue: {self.order_queue}")
        self.logger.add_transaction(self.timestamp, 'sell', 'option', symbol, quantity)
        return ret
    
    def set_algo(self, algo):
        """Specifies the algorithm to use.

        :param Algo algo: The algorithm to use. You can either pass in a single Algo class, or a 
            list of Algo classes. 
        """
        if isinstance(algo, list):
            self.algo = algo
        else:
            self.algo = [algo]
    
    def set_symbol(self, symbol):
        """Specifies the symbol(s) to watch.
        
        Cryptocurrencies should be prepended with an `@` to differentiate them from stocks. 
        For example, '@ETH' will refer to Etherium, while 'ETH' will refer to Ethan Allen Interiors. 
        If this method was previously called, the symbols specified earlier will be replaced with the
        new symbols.
        
        :symbol str symbol: Ticker Symbol(s) of stock or cryptocurrency to watch. 
            It can either be a string, or a list of strings. 
        """
        if isinstance(symbol, list):
            self.watch = symbol
        else:
            self.watch = [symbol]
    
    def exit(self, signum, frame):
        # TODO: Gracefully exit
        self.debugger.debug("\nStopping Harvest...")
        exit(0)
    
    <|MERGE_RESOLUTION|>--- conflicted
+++ resolved
@@ -76,9 +76,9 @@
         self.algo = []
         self.is_save = False
 
-<<<<<<< HEAD
+
         self.server = Server(self)
-=======
+
         self.debugger = logging.getLogger("harvest")
 
         if debug:
@@ -96,7 +96,6 @@
         c_format = logging.Formatter('%(asctime)s : %(name)s : %(levelname)s : %(message)s')
         c_handler.setFormatter(c_format)
         self.debugger.addHandler(c_handler)
->>>>>>> 2fe653e6
 
     def _setup(self, interval, aggregations, sync=True):
         """
