--- conflicted
+++ resolved
@@ -297,14 +297,11 @@
 
         t, m, b = TA.BBANDS(ohlc, period=period, std_multiplier=dev, MA=TA.SMA(ohlc, period)).T.to_numpy()
         return t, m, b
-<<<<<<< HEAD
     
     def crossover(self, prices_0, prices_1):
         if len(prices_0) < 2 or len(prices_1) < 2:
             raise Exception('There must be at least 2 datapoints to calculate crossover')
         return prices_0[-2] < prices_1[-2] and prices_0[-1] > prices_1[-1]
-=======
->>>>>>> 6cdd4348
 
     ############### Getters for Trader properties #################
 
