--- conflicted
+++ resolved
@@ -11,11 +11,7 @@
         pass
 
     def run(self):
-<<<<<<< HEAD
-        subprocess.run(['coverage', 'run', '--source', 'harvest' '-m', 'unitest', 'discover', 's', 'test'])
-=======
         subprocess.run(['coverage', 'run', '--source', 'harvest', '-m', 'unittest', 'discover', '-s', 'test'])
->>>>>>> 764cc981
         subprocess.run(['coverage', 'report'])
         subprocess.run(['coverage', 'html'])
         
