--- conflicted
+++ resolved
@@ -7,16 +7,8 @@
 }
 
 .main {
-<<<<<<< HEAD
-  min-height: 100vh;
-=======
-<<<<<<< Updated upstream
->>>>>>> 794983e5
-  display: flex;
-=======
   min-height: 100vh;
   /* display: flex;
->>>>>>> Stashed changes
   justify-content: center;
   flex-wrap: wrap; */
 }
@@ -55,10 +47,6 @@
   margin-bottom: 50px;
 }
 
-<<<<<<< HEAD
-=======
-<<<<<<< Updated upstream
-=======
 .section > h1{
   font-size: 50px;
   margin-top:100px;
@@ -66,17 +54,13 @@
   grid-column-end: 13;
 }
 
->>>>>>> 794983e5
+
 .text{
   grid-column: 3 / 10;
 }
 
 
 
-<<<<<<< HEAD
-=======
->>>>>>> Stashed changes
->>>>>>> 794983e5
 #landing h1{
   grid-column-start: 2;
   grid-column-end: 12;
