--- conflicted
+++ resolved
@@ -142,13 +142,7 @@
 
         self.broker.setup(self.watch, interval, self, self.main)
         self.streamer.setup(self.watch, interval, self, self.main)
-<<<<<<< HEAD
-        
         self.setup(load_watch, interval, aggregations)
-        
-=======
-        self.setup(load_watch, interval, aggregations)
->>>>>>> f98a1314
         self.algo.setup()
         self.algo.trader = self
         self.algo.watch = self.watch
