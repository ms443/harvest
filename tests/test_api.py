# Builtins
from harvest.api.dummy import DummyStreamer
import pathlib
import unittest
import datetime as dt
import os

import pandas as pd

<<<<<<< HEAD
from harvest.algo import BaseAlgo
from harvest.api._base import StreamAPI
=======
from harvest.api._base import API, StreamAPI
>>>>>>> bcbca15d
from harvest.api.dummy import DummyStreamer
from harvest.trader import PaperTrader
from harvest.utils import *


class TestAPI(unittest.TestCase):
    @classmethod
    def setUpClass(self):
        with open("secret.yaml", "a") as f:
            f.write("data: 0")
            f.close()

    def test_timeout(self):
        stream = StreamAPI()
        stream.fetch_account = lambda: None
        stream.fetch_price_history = lambda x, y: pd.DataFrame()
        stream.fetch_account = lambda: {"cash": 100, "equity": 100}
        t = PaperTrader(stream)
        stream.trader = t
        stream.trader_main = t.main
        t.set_symbol(["A", "B"])

        t.start("1MIN", sync=False)

        # Save dummy data
        data = gen_data("A", 10)
        t.storage.store("A", Interval.MIN_1, data)
        data = gen_data("B", 10)
        t.storage.store("B", Interval.MIN_1, data)

        # Save the last datapoint of B
        a_cur = t.storage.load("A", Interval.MIN_1)
        b_cur = t.storage.load("B", Interval.MIN_1)

        # Only send data for A
        data = gen_data("A", 1)
        data.index = [stream.timestamp + dt.timedelta(minutes=1)]
        data = {"A": data}
        stream.main(data)

        # Wait for the timeout
        time.sleep(2)

        # Check if A has been added to storage
        self.assertEqual(
            a_cur["A"]["close"][-1],
            t.storage.load("A", Interval.MIN_1)["A"]["close"][-2],
        )
        self.assertEqual(
            data["A"]["A"]["close"][-1],
            t.storage.load("A", Interval.MIN_1)["A"]["close"][-1],
        )
        # Check if B has been duplicated
        self.assertEqual(
            b_cur["B"]["close"][-1],
            t.storage.load("B", Interval.MIN_1)["B"]["close"][-2],
        )
        self.assertEqual(
            b_cur["B"]["close"][-1],
            t.storage.load("B", Interval.MIN_1)["B"]["close"][-1],
        )

    def test_timeout_cancel(self):
        stream = StreamAPI()
        stream.fetch_account = lambda: None
        stream.fetch_price_history = lambda x, y: pd.DataFrame()
        stream.fetch_account = lambda: {"cash": 100, "equity": 100}
        t = PaperTrader(stream)
        t.set_algo(BaseAlgo())
        stream.trader = t
        stream.trader_main = t.main
        t.set_symbol(["A", "B"])

        t.start("1MIN", sync=False)

        # Save dummy data
        data = gen_data("A", 10)
        t.storage.store("A", Interval.MIN_1, data)
        data = gen_data("B", 10)
        t.storage.store("B", Interval.MIN_1, data)

        # Save the last datapoint of B
        a_cur = t.storage.load("A", Interval.MIN_1)
        b_cur = t.storage.load("B", Interval.MIN_1)

        # Send data for A and B
        data_a = gen_data("A", 1)
        data_a.index = [a_cur.index[-1] + dt.timedelta(minutes=1)]
        data_a = {"A": data_a}
        data_b = gen_data("B", 1)
        data_b.index = [b_cur.index[-1] + dt.timedelta(minutes=1)]
        data_b = {"B": data_b}
        stream.main(data_a)

        # Wait
        time.sleep(0.1)
        stream.main(data_b)

        # Check if A has been added to storage
        self.assertEqual(
            a_cur["A"]["close"][-1],
            t.storage.load("A", Interval.MIN_1)["A"]["close"][-2],
        )
        self.assertEqual(
            data_a["A"]["A"]["close"][-1],
            t.storage.load("A", Interval.MIN_1)["A"]["close"][-1],
        )
        # Check if B has been added to storage
        self.assertEqual(
            b_cur["B"]["close"][-1],
            t.storage.load("B", Interval.MIN_1)["B"]["close"][-2],
        )
        self.assertEqual(
            data_b["B"]["B"]["close"][-1],
            t.storage.load("B", Interval.MIN_1)["B"]["close"][-1],
        )

    def test_exceptions(self):
        api = API()

        try:
            api.create_secret("I dont exists")
            self.assertTrue(False)
        except Exception as e:
            self.assertEqual(str(e), "I dont exists was not found.")

        try:
            api.fetch_price_history('A', Interval.MIN_1, now(), now())
            self.assertTrue(False)
        except NotImplementedError as e:
            self.assertEqual(str(e), "API does not support this streamer method: `fetch_price_history`.")

        try:
            api.fetch_chain_info("A")
            self.assertTrue(False)
        except NotImplementedError as e:
            self.assertEqual(str(e), "API does not support this streamer method: `fetch_chain_info`.")

        try:
            api.fetch_chain_data("A")
            self.assertTrue(False)
        except NotImplementedError as e:
            self.assertEqual(str(e), "API does not support this streamer method: `fetch_chain_data`.")

        try:
            api.fetch_option_market_data("A")
            self.assertTrue(False)
        except NotImplementedError as e:
            self.assertEqual(str(e), "API does not support this streamer method: `fetch_option_market_data`.")

        try:
            api.fetch_account()
            self.assertTrue(False)
        except NotImplementedError as e:
            self.assertEqual(str(e), "API does not support this broker method: `fetch_account`.")

        try:
            api.fetch_stock_order_status(0)
            self.assertTrue(False)
        except NotImplementedError as e:
            self.assertEqual(str(e), "API does not support this broker method: `fetch_stock_order_status`.")

        try:
            api.fetch_option_order_status(0)
            self.assertTrue(False)
        except NotImplementedError as e:
            self.assertEqual(str(e), "API does not support this broker method: `fetch_option_order_status`.")

        try:
            api.fetch_crypto_order_status(0)
            self.assertTrue(False)
        except NotImplementedError as e:
            self.assertEqual(str(e), "API does not support this broker method: `fetch_crypto_order_status`.")

        try:
            api.order_limit("buy", "A", 5, 7)
            self.assertTrue(False)
        except NotImplementedError as e:
            self.assertEqual(str(e), "API does not support this broker method: `order_limit`.")

        try:
            api.order_option_limit("buy", "A", 5, 7, "call", now(), 8)
            self.assertTrue(False)
        except NotImplementedError as e:
            self.assertEqual(str(e), "API does not support this broker method: `order_option_limit`.")

    def test_base_cases(self):
        api = API()

        api.refresh_cred()
        api.exit()
        self.assertEqual(api.fetch_stock_positions(), [])
        self.assertEqual(api.fetch_option_positions(), [])
        self.assertEqual(api.fetch_crypto_positions(), [])
        api.update_option_positions([])
        self.assertEqual(api.fetch_order_queue(), [])
        self.assertTrue(api.buy('A', -1) is None)
        self.assertTrue(api.buy_option("A", -1) is None)

    def test_run_once(self):
        api = API()
        fn = lambda x: x + 1
        wrapper = API._run_once(fn)
        self.assertEqual(wrapper(api)(5), 6)
        self.assertTrue(wrapper(api) is None)

    def test_timestamp(self):
        api = API()
        self.assertTrue(now() >= api.current_timestamp())

    @classmethod
    def tearDownClass(self):
        os.remove("secret.yaml")


if __name__ == "__main__":
    unittest.main()<|MERGE_RESOLUTION|>--- conflicted
+++ resolved
@@ -7,12 +7,9 @@
 
 import pandas as pd
 
-<<<<<<< HEAD
+
 from harvest.algo import BaseAlgo
-from harvest.api._base import StreamAPI
-=======
 from harvest.api._base import API, StreamAPI
->>>>>>> bcbca15d
 from harvest.api.dummy import DummyStreamer
 from harvest.trader import PaperTrader
 from harvest.utils import *
