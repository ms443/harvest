# Builtins
import datetime as dt
from typing import Any, Dict, List, Tuple

# External libraries
import tzlocal
import pandas as pd
import yfinance as yf

# Submodule imports
from harvest.api._base import API
from harvest.utils import *


class YahooStreamer(API):

    interval_list = [
        Interval.MIN_1,
        Interval.MIN_5,
        Interval.MIN_15,
        Interval.MIN_30,
        Interval.HR_1,
    ]
    exchange = "NASDAQ"

    def __init__(self, path=None):
        self.timestamp = now()

    def setup(self, interval: Dict, trader_main=None):
        super().setup(interval, trader_main)

        self.watch_ticker = {}

        for s in interval:
            if is_crypto(s):
                self.watch_ticker[s] = yf.Ticker(s[1:] + "-USD")
            else:
                self.watch_ticker[s] = yf.Ticker(s)

        self.option_cache = {}

    def fmt_interval(self, interval):
        val, unit = expand_interval(interval)
        if unit == "MIN":
            interval_fmt = f"{val}m"
        elif unit == "HR":
            interval_fmt = f"{val}h"

        return interval_fmt

    def fmt_symbol(self, symbol: str):
        return symbol[1:] + "-USD" if is_crypto(symbol) else symbol

    def unfmt_symbol(self, symbol: str):
        if symbol[-4:] == "-USD":
            return "@" + symbol[:-4]
        return symbol

    def exit(self):
        self.option_cache = {}

    def main(self):
        df_dict = {}
        combo = [
            self.fmt_symbol(sym)
            for sym in self.interval
            if is_freq(self.timestamp, self.interval[sym]["interval"])
        ]

        if len(combo) == 1:
            s = combo[0]
            interval_fmt = self.fmt_interval(
                self.interval[self.unfmt_symbol(s)]["interval"]
            )
            df = yf.download(s, period="1d", interval=interval_fmt, prepost=True)
            debugger.debug(f"From yfinance got: {df}")
            if len(df.index) == 0:
                return
            s = self.unfmt_symbol(s)
            df = self._format_df(df, s)
            df_dict[s] = df
        else:
            names = " ".join(combo)
            df = None
            required_intervals = {}
            for s in combo:
                i = self.interval[self.unfmt_symbol(s)]["interval"]
                if i in required_intervals:
                    required_intervals[i].append(s)
                else:
                    required_intervals[i] = [s]
            for i in required_intervals:
                names = " ".join(required_intervals[i])
                df_tmp = yf.download(
                    names, period="1d", interval=self.fmt_interval(i), prepost=True
                )
                debugger.debug(f"From yfinance got: {df_tmp}")
                df = df_tmp if df is None else df.join(df_tmp)

            if len(df.index) == 0:
                return
            for s in combo:
                df_tmp = df.iloc[:, df.columns.get_level_values(1) == s]
                if len(df_tmp.index) == 0:
                    continue
                df_tmp.columns = df_tmp.columns.droplevel(1)
                if s[-4:] == "-USD":
                    s = "@" + s[:-4]
                df_tmp = self._format_df(df_tmp, s)
                df_dict[s] = df_tmp

        debugger.debug(f"From yfinance dict: {df_dict}")
        self.trader_main(df_dict)

    # -------------- Streamer methods -------------- #

    @API._exception_handler
    def fetch_price_history(
        self,
        symbol: str,
        interval: Interval,
        start: dt.datetime = None,
        end: dt.datetime = None,
    ):

        debugger.debug(f"Fetching {symbol} {interval} price history")
        if isinstance(interval, str):
            interval = interval_string_to_enum(interval)

        if start is None:
            start = epoch_zero()
        if end is None:
            end = now()

        df = pd.DataFrame()

        if start >= end:
            return df

        val, unit = expand_interval(interval)
        if unit == "MIN":
            get_fmt = f"{val}m"
        elif unit == "HR":
            get_fmt = f"{val}h"
        else:
            get_fmt = "1d"

        if interval == Interval.MIN_1:
            period = "5d"
        elif interval >= Interval.MIN_5 and interval <= Interval.HR_1:
            period = "1mo"
        else:
            period = "max"

        crypto = False
        if is_crypto(symbol):
            symbol = symbol[1:] + "-USD"
            crypto = True

        df = yf.download(symbol, period=period, interval=get_fmt, prepost=True)
        if crypto:
            symbol = "@" + symbol[:-4]
        df = self._format_df(df, symbol)
        df = df.loc[start:end]
        return df

    @API._exception_handler
    def fetch_chain_info(self, symbol: str):
        option_list = self.watch_ticker[symbol].options
        return {
            "id": "n/a",
            "exp_dates": [
<<<<<<< HEAD
                convert_input_to_datetime(s, self.trader.timezone)
                for s in self.watch_ticker[symbol].options
=======
                convert_input_to_datetime(s, tzlocal.get_localzone())
                for s in option_list
>>>>>>> e9965e9f
            ],
            "multiplier": 100,
        }

    @API._exception_handler
    def fetch_chain_data(self, symbol: str, date: dt.datetime):

        if (
            bool(self.option_cache)
            and symbol in self.option_cache
            and date in self.option_cache[symbol]
        ):
            return self.option_cache[symbol][date]

        df = pd.DataFrame(columns=["contractSymbol", "exp_date", "strike", "type"])

        chain = self.watch_ticker[symbol].option_chain(date_to_str(date))
        puts = chain.puts
        puts["type"] = "put"
        calls = chain.calls
        calls["type"] = "call"
        df = df.append(puts)
        df = df.append(calls)

        df = df.rename(columns={"contractSymbol": "occ_symbol"})
        df["exp_date"] = df.apply(
            lambda x: self.occ_to_data(x["occ_symbol"])[1], axis=1
        )
        df = df[["occ_symbol", "exp_date", "strike", "type"]]
        df.set_index("occ_symbol", inplace=True)

        if symbol not in self.option_cache:
            self.option_cache[symbol] = {}
        self.option_cache[symbol][date] = df

        return df

    @API._exception_handler
    def fetch_option_market_data(self, occ_symbol: str):
        occ_symbol = occ_symbol.replace(" ", "")
        symbol, date, typ, _ = self.occ_to_data(occ_symbol)
        chain = self.watch_ticker[symbol].option_chain(date_to_str(date))
        chain = chain.calls if typ == "call" else chain.puts
        df = chain[chain["contractSymbol"] == occ_symbol]
        debugger.debug(occ_symbol, df)
        return {
            "price": float(df["lastPrice"].iloc[0]),
            "ask": float(df["ask"].iloc[0]),
            "bid": float(df["bid"].iloc[0]),
        }

    # ------------- Broker methods ------------- #

    # Not implemented functions:
    #   fetch_stock_positions
    #   fetch_option_positions
    #   fetch_crypto_positions
    #   update_option_positions
    #   fetch_account
    #   fetch_stock_order_status
    #   fetch_option_order_status
    #   fetch_crypto_order_status
    #   fetch_order_queue

    # --------------- Methods for Trading --------------- #

    # Not implemented functions:
    #   order_limit
    #   order_option_limit

    # ------------- Helper methods ------------- #

    def _format_df(self, df: pd.DataFrame, symbol: str):
        df = df.copy()
        df.reset_index(inplace=True)
        ts_name = df.columns[0]
        df["timestamp"] = df[ts_name]
        df = df.set_index(["timestamp"])
        d = df.index[0]
        if d.tzinfo is None or d.tzinfo.utcoffset(d) is None:
            df = df.tz_localize("UTC")
        else:
            df = df.tz_convert(tz="UTC")
        df = df.drop([ts_name], axis=1)
        df = df.rename(
            columns={
                "Open": "open",
                "Close": "close",
                "High": "high",
                "Low": "low",
                "Volume": "volume",
            }
        )
        df = df[["open", "high", "low", "close", "volume"]].astype(float)

        df.columns = pd.MultiIndex.from_product([[symbol], df.columns])

        return df.dropna()<|MERGE_RESOLUTION|>--- conflicted
+++ resolved
@@ -170,13 +170,8 @@
         return {
             "id": "n/a",
             "exp_dates": [
-<<<<<<< HEAD
-                convert_input_to_datetime(s, self.trader.timezone)
-                for s in self.watch_ticker[symbol].options
-=======
                 convert_input_to_datetime(s, tzlocal.get_localzone())
                 for s in option_list
->>>>>>> e9965e9f
             ],
             "multiplier": 100,
         }
