--- conflicted
+++ resolved
@@ -138,11 +138,6 @@
             start = common_end - period
         if end == "MAX":
             end = common_end
-<<<<<<< HEAD
-        
-
-=======
->>>>>>> 438ee387
 
         self.common_start = start
         self.common_end = end
