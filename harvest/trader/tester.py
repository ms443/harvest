# Builtins
import datetime as dt
from typing import Any, Dict, List, Tuple
import os.path
from pathlib import Path

# External libraries
import pandas as pd
import numpy as np
from tqdm import tqdm
import pytz

# Submodule imports
from harvest.storage import PickleStorage
import harvest.trader.trader as trader
from harvest.api.yahoo import YahooStreamer
from harvest.api.paper import PaperBroker
from harvest.storage import BaseLogger
from harvest.utils import *


class BackTester(trader.Trader):
    """
    This class replaces several key functions to allow backtesting
    on historical data.
    """

    def __init__(self, streamer=None, config={}):
        """Initializes the TestTrader."""

        self.streamer = YahooStreamer() if streamer is None else streamer
        self.broker = PaperBroker()

        self.watchlist_global = []  # List of stocks to watch

        self.storage = PickleStorage(limit_size=False)  # local cache of historic price

        self.account = {}  # Local cash of account info

        self.stock_positions = []  # Local cache of current stock positions
        self.option_positions = []  # Local cache of current options positions
        self.crypto_positions = []  # Local cache of current crypto positions

        self.order_queue = []  # Queue of unfilled orders

        self.logger = BaseLogger()

    def start(
        self,
        interval: str = "5MIN",
        aggregations: List[Any] = [],
        source: str = "PICKLE",
        path: str = "./data",
        kill_switch: bool = False,
    ):
        """Runs backtesting.

        The interface is very similar to the Trader class, with some additional parameters for specifying
        backtesting configurations.

        :param str? interval: The interval to run the algorithm on. defaults to '5MIN'.
        :param List[str]? aggregations: The aggregations to run. defaults to [].
        :param str? source: The source of backtesting data.
            'FETCH' will pull the latest data using the broker (if specified).
            'CSV' will read data from a locally saved CSV file.
            'PICKLE' will read data from a locally saved pickle file, generated using the Trader class.
            defaults to 'PICKLE'.
        :param str? path: The path to the directory which backtesting data is stored.
            This parameter must be set accordingly if 'source' is set to 'CSV' or 'PICKLE'. defaults to './data'.
        """

        for a in self.algo:
            a.config()

        self._setup(source, interval, aggregations, path)
        self.streamer.setup(self.interval, self, self.main)

        for a in self.algo:
            a.setup()
            a.trader = self

<<<<<<< HEAD
        self.main()
=======
        self.broker.setup(self.watch, interval, self, self.main)
        if self.broker != self.streamer:
            # Only call the streamer setup if it is a different
            # instance than the broker otherwise some brokers can
            # fail!
            self.streamer.setup(self.watch, interval, self, self.main)
>>>>>>> 026e9e96

    def _setup(self, source, interval: str, aggregations=None, path=None):
        self._setup_params(interval, aggregations)
        self._setup_account()

        self.df = {}

        self.storage.limit_size = False

        if source == "PICKLE":
            self.read_pickle_data()
        elif source == "CSV":
            self.read_csv_data(path)
        else:
            raise Exception(f"Invalid source {source}. Must be 'PICKLE' or 'CSV'")

        conv = {
            Interval.MIN_1: 1,
            Interval.MIN_5: 5,
            Interval.MIN_15: 15,
            Interval.MIN_30: 30,
            Interval.HR_1: 60,
            Interval.DAY_1: 1440,
        }

        # Generate the "simulated aggregation" data
        for sym in self.interval:
            interval = self.interval[sym]["interval"]
            interval_txt = interval_enum_to_string(interval)
            df = self.storage.load(sym, interval)
            df_len = len(df.index)

            print(f"Formatting {sym} data...")
            for agg in self.interval[sym]["aggregations"]:
                agg_txt = interval_enum_to_string(agg)
                tmp_path = f"{path}/{sym}-{interval_txt}+{agg_txt}.pickle"
                file = Path(tmp_path)
                if file.is_file():
                    continue
                    # TODO: check if file is updated with latest data
                print(f"Formatting aggregation from {interval_txt} to {agg_txt}...")
                points = int(conv[agg] / conv[interval])
                for i in tqdm(range(df_len)):
                    # df_timestamp = df.index[i]
                    df_tmp = df.iloc[0 : i + 1]
                    df_tmp = df_tmp.iloc[
                        -points:
                    ]  # Only get recent data, since aggregating the entire df will take too long
                    agg_df = aggregate_df(df_tmp, agg)
                    self.storage.store(
                        sym, agg - 16, agg_df.iloc[[-1]], remove_duplicate=False
                    )
        print("Formatting complete")

        # # Save the current state of the queue
        # for s in self.watch:
        #     self.load.append_entry(s, self.interval, self.storage.load(s, self.interval))
        #     for i in self.aggregations:
        #         self.load.append_entry(s, '-'+i, self.storage.load(s, '-'+i), False, True)
        #         self.load.append_entry(s, i, self.storage.load(s, i))

        # Move all data to a cached dataframe
        for sym in self.interval:
            self.df[sym] = {}
            inter = self.interval[sym]["interval"]
            df = self.storage.load(sym, inter, no_slice=True)
            self.df[sym][inter] = df.copy()

            for agg in self.interval[sym]["aggregations"]:
                agg = agg - 16
                df = self.storage.load(sym, agg, no_slice=True)
                self.df[sym][agg] = df.copy()

        # Trim data so start and end dates match between assets and intervals
        # data_start = pytz.utc.localize(dt.datetime(1970, 1, 1))
        # data_end = pytz.utc.localize(dt.datetime.utcnow().replace(microsecond=0, second=0))
        # for i in [self.interval] + self.aggregations:
        #     for s in self.watch:
        #         start = self.df[i][s].index[0]
        #         end = self.df[i][s].index[-1]
        #         if start > data_start:
        #             data_start = start
        #         if end < data_end:
        #             data_end = end

        # for i in [self.interval] + self.aggregations:
        #     for s in self.watch:
        #         self.df[i][s] = self.df[i][s].loc[data_start:data_end]

        self.load_watch = True

    def read_pickle_data(self):
        """Function to read backtesting data from a local file.

        :interval: The interval of the data
        :path: Path to the local data file
        :date_format: The format of the data's timestamps
        """
        for s in self.interval:
            for i in [self.interval[s]["interval"]] + self.interval[s]["aggregations"]:
                df = self.storage.open(s, i).dropna()
                if df.empty or now() - df.index[-1] > dt.timedelta(days=1):
                    df = self.streamer.fetch_price_history(s, i).dropna()
                self.storage.store(s, i, df)

    def read_csv_data(self, path: str, date_format: str = "%Y-%m-%d %H:%M:%S"):
        """Function to read backtesting data from a local CSV file.

        :interval: The interval of the data
        :path: Path to the local data file
        :date_format: The format of the data's timestamps
        """
        for s in self.interval:
            for i in [self.interval[s]["interval"]] + self.interval[s]["aggregations"]:
                df = self.read_csv(
                    f"{path}/{s}-{interval_enum_to_string(i)}.csv"
                ).dropna()
                if df.empty:
                    df = self.streamer.fetch_price_history(s, i).dropna()
                self.storage.store(s, self.interval, df)

    def read_csv(self, path: str) -> pd.DataFrame:
        """Reads a CSV file and returns a Pandas DataFrame.

        :path: Path to the CSV file.
        """
        if not os.path.isfile(path):
            return pd.DataFrame()
        df = pd.read_csv(path)
        df = df.set_index(["timestamp"])
        if isinstance(df.index[0], str):
            df.index = pd.to_datetime(df.index)
        else:
            df.index = pd.to_datetime(df.index, unit="s")
        df = df[["open", "high", "low", "close", "volume"]].astype(float)
        df = df.sort_index()
        return df

    def main(self):

        # import cProfile
        # pr = cProfile.Profile()
        # pr.enable()
        # Reset them

        common_start = None
        common_end = None
        for s in self.interval:
            for i in [self.interval[s]["interval"]] + self.interval[s]["aggregations"]:
                if common_start is None or self.df[i][s].index[0] > common_start:
                    common_start = self.df[i][s].index[0]
                if common_end is None or self.df[i][s].index[-1] < common_end:
                    common_end = self.df[i][s].index[-1]
                self.storage.reset(s, i)

        self.storage.limit_size = True

        # TODO handle edge case where starting times are not aligned

        for s in self.interval:
            inter = self.interval[s]["interval"]
            start_index = self.df[s][inter].index.index(common_start)
            self.interval[s]["start"] = start_index

        self.timestamp = common_start
        # TODO: assign counter to each symbol
        counter = 0

        while self.timestamp < common_end:

            df_dict = {}
            for sym in self.interval:
                inter = self.interval[sym]["interval"]
                if is_freq(self.timestamp, inter):
                    data = self.df[sym][inter].loc[self.timestamp]
                    df_dict[sym] = data

            update = self._update_order_queue()
            self._update_stats(df_dict, new=update, option_update=True)

            for sym in self.interval:
                inter = self.interval[sym]["interval"]
                if is_freq(self.timestamp, inter):
                    df = self.df[inter][sym].loc[self.timestamp]
                    self.storage.store(s, inter, df, save_pickle=False)
                    # Add data to aggregation queue
                    for agg in self.interval[sym]["aggregations"]:
                        df = self.df[s][agg - 16].iloc[
                            self.interval[sym]["start"] + counter
                        ]
                        self.storage.store(s, agg, df)

            new_algo = []
            for a in self.algo:
                if not self.is_freq(self.timestamp, a.interval):
                    new_algo.append(a)
                    continue
                try:
                    a.main()
                    new_algo.append(a)
                except Exception as e:
                    self.debugging.warning(
                        f"Algorithm {a} failed, removing from algorithm list.\nException: {e}"
                    )
            self.algo = new_algo

            self.timestamp += interval_to_timedelta(self.poll_interval)

        # pr.disable()
        # import pstats
        # st = pstats.Stats(pr)
        # st.sort_stats('cumtime')
        # st.print_stats(0.1)
        # st.dump_stats("stat.txt")

        print(self.account)

    def _queue_update(self, new_df: pd.DataFrame, time):
        pass

    def _setup_account(self):
        self.account = {
            "equity": 1000000.0,
            "cash": 1000000.0,
            "buying_power": 1000000.0,
            "multiplier": 1,
        }

    def fetch_position(self, key):
        pass

    def fetch_account(self):
        pass<|MERGE_RESOLUTION|>--- conflicted
+++ resolved
@@ -79,16 +79,12 @@
             a.setup()
             a.trader = self
 
-<<<<<<< HEAD
-        self.main()
-=======
         self.broker.setup(self.watch, interval, self, self.main)
         if self.broker != self.streamer:
             # Only call the streamer setup if it is a different
             # instance than the broker otherwise some brokers can
             # fail!
             self.streamer.setup(self.watch, interval, self, self.main)
->>>>>>> 026e9e96
 
     def _setup(self, source, interval: str, aggregations=None, path=None):
         self._setup_params(interval, aggregations)
