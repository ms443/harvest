# Builtins
import datetime as dt
from typing import Any, Dict, List, Tuple
import os.path
from pathlib import Path

# External libraries
import pandas as pd
import numpy as np
from tqdm import tqdm
import pytz

# Submodule imports
from harvest.storage import PickleStorage
import harvest.trader.trader as trader
from harvest.api.yahoo import YahooStreamer
from harvest.api.paper import PaperBroker
from harvest.storage import BaseLogger
from harvest.utils import *

class BackTester(trader.PaperTrader):
    """
    This class replaces several key functions to allow backtesting
    on historical data.
    """

    def __init__(self, streamer=None, debug=False, config={}):
        """Initializes the TestTrader."""

        self.streamer = YahooStreamer() if streamer is None else streamer
        self.broker = PaperBroker()
        
        self.storage = PickleStorage(limit_size=False)  # local cache of historic price
        self._init_attributes()

        self._setup_debugger(debug)

    def start(
        self,
        interval: str = "5MIN",
        aggregations: List[Any] = [],
        source: str = "PICKLE",
        path: str = "./data",
        start=None,
        end=None,
        period=None,
    ):
        """Runs backtesting.

        The interface is very similar to the Trader class, with some additional parameters for specifying
        backtesting configurations.

        :param str? interval: The interval to run the algorithm on. defaults to '5MIN'.
        :param List[str]? aggregations: The aggregations to run. defaults to [].
        :param str? source: The source of backtesting data.
            'FETCH' will pull the latest data using the broker (if specified).
            'CSV' will read data from a locally saved CSV file.
            'PICKLE' will read data from a locally saved pickle file, generated using the Trader class.
            defaults to 'PICKLE'.
        :param str? path: The path to the directory which backtesting data is stored.
            This parameter must be set accordingly if 'source' is set to 'CSV' or 'PICKLE'. defaults to './data'.
        """

        debugger.debug(f"Storing asset data in {path}")
        for a in self.algo:
            a.config()

        self._setup(source, interval, aggregations, path, start, end, period)
        self.broker.setup(self.interval, self, self.main)
        self.streamer.setup(self.interval, self, self.main)

        for a in self.algo:
            a.setup()
            a.trader = self

        self.run_backtest()

    def _setup(
        self,
        source: str,
        interval: str,
        aggregations: List,
        path: str,
        start,
        end,
        period,
    ):
        self._setup_params(interval, aggregations)
        self._setup_account()

        self.df = {}

        self.storage.limit_size = False

        start = convert_input_to_datetime(start, self.timezone)
        end = convert_input_to_datetime(end, self.timezone)
        period = convert_input_to_timedelta(period)

        if start is None:
            if end is None:
                if period is None:
                    start = "MAX"
                else:
                    start = "PERIOD"
            else:
                start = end - period
        if end is None:
            if start == "MAX" or start == "PERIOD" or period is None:
                end = "MAX"
            else:
                end = start + period

        if source == "PICKLE":
            self.read_pickle_data()
        elif source == "CSV":
            self.read_csv_data(path)
        else:
            raise Exception(f"Invalid source {source}. Must be 'PICKLE' or 'CSV'")

        common_start = None
        common_end = None
        for s in self.interval:
            for i in [self.interval[s]["interval"]] + self.interval[s]["aggregations"]:
                df = self.storage.load(s, i, no_slice=True)
                if common_start is None or df.index[0] > common_start:
                    common_start = df.index[0]
                if common_end is None or df.index[-1] < common_end:
                    common_end = df.index[-1]

<<<<<<< HEAD
        if start == "PERIOD":
            start = common_end - period

=======
>>>>>>> e8a9ecc6
        if start != "MAX" and start < common_start:
            raise Exception(f"Not enough data is available for a start time of {start}")
        if end != "MAX" and end > common_end:
            raise Exception(
                f"Not enough data is available for an end time of {end}: \nLast datapoint is {common_end}"
            )
        
<<<<<<< HEAD
        if start == "MAX":
            start = common_start
        if end == "MAX":
            end = common_end
        
        self.common_start = start
        self.common_end = end

        print(f"Common start: {start}, common end: {end}")
=======
        self.common_start = common_start
        self.common_end = common_end

        print(f"Common start: {common_start}, common end: {common_end}")
>>>>>>> e8a9ecc6

        for s in self.interval:
            for i in [self.interval[s]["interval"]] + self.interval[s]["aggregations"]:
                df = self.storage.load(s, i, no_slice=True).copy()
                df = df.loc[start:end]
                self.storage.reset(s, i)
                self.storage.store(s, i, df)

        conv = {
            Interval.MIN_1: 1,
            Interval.MIN_5: 5,
            Interval.MIN_15: 15,
            Interval.MIN_30: 30,
            Interval.HR_1: 60,
            Interval.DAY_1: 1440,
        }

        # Generate the "simulated aggregation" data
        for sym in self.interval:
            interval = self.interval[sym]["interval"]
            interval_txt = interval_enum_to_string(interval)
            df = self.storage.load(sym, interval)
            df_len = len(df.index)

            debugger.debug(f"Formatting {sym} data...")
            for agg in self.interval[sym]["aggregations"]:
                agg_txt = interval_enum_to_string(agg)
                # tmp_path = f"{path}/{sym}-{interval_txt}+{agg_txt}.pickle"
                tmp_path = f"{path}/{sym}@{int(agg)-16}.pickle"
                file = Path(tmp_path)
                if file.is_file():
                    data = self.storage.open(sym, int(agg)-16)
                    self.storage.store(sym, int(agg)-16, data, save_pickle=False)
                    continue
                    # TODO: check if file is updated with latest data
                debugger.debug(
                    f"Formatting aggregation from {interval_txt} to {agg_txt}..."
                )
                points = int(conv[agg] / conv[interval])
                for i in tqdm(range(df_len)):
                    df_tmp = df.iloc[0 : i + 1]
                    df_tmp = df_tmp.iloc[
                        -points:
                    ]  # Only get recent data, since aggregating the entire df will take too long
                    agg_df = aggregate_df(df_tmp, agg)
                    self.storage.store(
                        sym, int(agg) - 16, agg_df.iloc[[-1]], remove_duplicate=False
                    )
        debugger.debug("Formatting complete")

        # # Save the current state of the queue
        # for s in self.watch:
        #     self.load.append_entry(s, self.interval, self.storage.load(s, self.interval))
        #     for i in self.aggregations:
        #         self.load.append_entry(s, '-'+i, self.storage.load(s, '-'+i), False, True)
        #         self.load.append_entry(s, i, self.storage.load(s, i))

        # Move all data to a cached dataframe
        for sym in self.interval:
            self.df[sym] = {}
            inter = self.interval[sym]["interval"]
            interval_txt = interval_enum_to_string(inter)
            df = self.storage.load(sym, inter, no_slice=True)
            self.df[sym][inter] = df.copy()

            for agg in self.interval[sym]["aggregations"]:
                # agg_txt = interval_enum_to_string(agg)
                # agg_txt = f"{interval_txt}+{agg_txt}"
                df = self.storage.load(sym, int(agg) - 16, no_slice=True)
                self.df[sym][int(agg) - 16] = df.copy()

        # Trim data so start and end dates match between assets and intervals
        # data_start = pytz.utc.localize(dt.datetime(1970, 1, 1))
        # data_end = pytz.utc.localize(dt.datetime.utcnow().replace(microsecond=0, second=0))
        # for i in [self.interval] + self.aggregations:
        #     for s in self.watch:
        #         start = self.df[i][s].index[0]
        #         end = self.df[i][s].index[-1]
        #         if start > data_start:
        #             data_start = start
        #         if end < data_end:
        #             data_end = end

        # for i in [self.interval] + self.aggregations:
        #     for s in self.watch:
        #         self.df[i][s] = self.df[i][s].loc[data_start:data_end]

        self.load_watch = True

    def read_pickle_data(self):
        """Function to read backtesting data from a local file.

        :interval: The interval of the data
        :path: Path to the local data file
        :date_format: The format of the data's timestamps
        """
        for s in self.interval:
            for i in [self.interval[s]["interval"]] + self.interval[s]["aggregations"]:
                df = self.storage.open(s, i).dropna()
                if df.empty or now() - df.index[-1] > dt.timedelta(days=1):
                    df = self.streamer.fetch_price_history(s, i).dropna()
                self.storage.store(s, i, df)

    def read_csv_data(self, path: str, date_format: str = "%Y-%m-%d %H:%M:%S"):
        """Function to read backtesting data from a local CSV file.

        :interval: The interval of the data
        :path: Path to the local data file
        :date_format: The format of the data's timestamps
        """
        for s in self.interval:
            for i in [self.interval[s]["interval"]] + self.interval[s]["aggregations"]:
                i_txt = interval_enum_to_string(i)
                df = self.read_csv(f"{path}/{s}-{i_txt}.csv").dropna()
                if df.empty:
                    df = self.streamer.fetch_price_history(s, i).dropna()
                self.storage.store(s, i, df)

    def read_csv(self, path: str) -> pd.DataFrame:
        """Reads a CSV file and returns a Pandas DataFrame.

        :path: Path to the CSV file.
        """
        if not os.path.isfile(path):
            return pd.DataFrame()
        df = pd.read_csv(path)
        df = df.set_index(["timestamp"])
        if isinstance(df.index[0], str):
            df.index = pd.to_datetime(df.index)
        else:
            df.index = pd.to_datetime(df.index, unit="s")
        df = df[["open", "high", "low", "close", "volume"]].astype(float)
        df = df.sort_index()
        return df

    def run_backtest(self):

        # import cProfile
        # pr = cProfile.Profile()
        # pr.enable()
        # Reset them

        for s in self.interval:
            for i in [self.interval[s]["interval"]] + self.interval[s]["aggregations"]:
                self.storage.reset(s, i)

        self.storage.limit_size = True

        common_start = self.common_start
        common_end = self.common_end

        counter = {}
        for s in self.interval:
            inter = self.interval[s]["interval"]
            start_index = list(self.df[s][inter].index).index(common_start)
            self.interval[s]["start"] = start_index
            counter[s] = 0

        self.timestamp = common_start

        while self.timestamp <= common_end:

            df_dict = {}
            for sym in self.interval:
                inter = self.interval[sym]["interval"]
                if is_freq(self.timestamp, inter):
                    # If data is not in the cache, skip it
                    if self.timestamp in self.df[sym][inter].index:
                        df_dict[sym] = self.df[sym][inter].loc[self.timestamp]

            update = self._update_order_queue()
            self._update_stats(df_dict, new=update, option_update=True)

            for sym in self.interval:
                inter = self.interval[sym]["interval"]
                if is_freq(self.timestamp, inter):

                    # If data is not in the cache, skip it
                    if not self.timestamp in self.df[sym][inter].index:
                        continue
                    df = self.df[sym][inter].loc[[self.timestamp], :]
                    self.storage.store(s, inter, df, save_pickle=False)
                    # Add data to aggregation queue
                    for agg in self.interval[sym]["aggregations"]:
                        df = self.df[s][int(agg) - 16].iloc[
                            [self.interval[sym]["start"] + counter[sym]], :
                        ]
                        self.storage.store(s, agg, df)
                    counter[sym] += 1

            new_algo = []
            for a in self.algo:
                if not is_freq(self.timestamp, a.interval):
                    new_algo.append(a)
                    continue
                try:
                    a.main()
                    new_algo.append(a)
                except Exception as e:
                    debugger.debug(
                        f"Algorithm {a} failed, removing from algorithm list.\nException: {e}"
                    )
            if len(new_algo) == 0:
                debugger.debug(f"No algorithms left, exiting")
                break
            self.algo = new_algo

            self.timestamp += interval_to_timedelta(self.streamer.poll_interval)

        # pr.disable()
        # import pstats
        # st = pstats.Stats(pr)
        # st.sort_stats('cumtime')
        # st.print_stats(0.1)
        # st.dump_stats("stat.txt")

        debugger.debug(self.account)

    def _queue_update(self, new_df: pd.DataFrame, time):
        pass

    def _setup_account(self):
        self.account = {
            "equity": 1000000.0,
            "cash": 1000000.0,
            "buying_power": 1000000.0,
            "multiplier": 1,
        }

    def fetch_position(self, key):
        pass

    def fetch_account(self):
        pass<|MERGE_RESOLUTION|>--- conflicted
+++ resolved
@@ -127,12 +127,6 @@
                 if common_end is None or df.index[-1] < common_end:
                     common_end = df.index[-1]
 
-<<<<<<< HEAD
-        if start == "PERIOD":
-            start = common_end - period
-
-=======
->>>>>>> e8a9ecc6
         if start != "MAX" and start < common_start:
             raise Exception(f"Not enough data is available for a start time of {start}")
         if end != "MAX" and end > common_end:
@@ -140,7 +134,6 @@
                 f"Not enough data is available for an end time of {end}: \nLast datapoint is {common_end}"
             )
         
-<<<<<<< HEAD
         if start == "MAX":
             start = common_start
         if end == "MAX":
@@ -150,12 +143,6 @@
         self.common_end = end
 
         print(f"Common start: {start}, common end: {end}")
-=======
-        self.common_start = common_start
-        self.common_end = common_end
-
-        print(f"Common start: {common_start}, common end: {common_end}")
->>>>>>> e8a9ecc6
 
         for s in self.interval:
             for i in [self.interval[s]["interval"]] + self.interval[s]["aggregations"]:
