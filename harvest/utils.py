import re
import random
import datetime as dt
from enum import IntEnum, auto

import pytz
import pandas as pd

<<<<<<< HEAD
class Interval(IntEnum):
    SEC_15 = auto()
    MIN_1 = auto()
    MIN_5 = auto()
    MIN_15 = auto()
    MIN_30 = auto()
    HR_1 = auto()
    DAY_1 = auto()

def interval_string_to_enum(str_interval):
    if str_interval == '15SEC':
        return Interval.SEC_15
    elif str_interval == '1MIN':
        return Interval.MIN_1
    elif str_interval == '5MIN':
        return Interval.MIN_5
    elif str_interval == '15MIN':
        return Interval.MIN_15
    elif str_interval == '30MIN':
        return Interval.MIN_30
    elif str_interval == '1HR':
        return Interval.HR_1
    elif str_interval == '1DAY':
        return Interval.DAY_1
    else:
        raise ValueError(f'Invalid interval string {str_interval}')

def interval_enum_to_string(enum):
    try:
        name = enum.name
        unit, val = name.split('_')
        return val+unit
    except:
        return str(enum)

def is_freq(time, interval):
    """Helper function to determine if algorithm should be invoked for the
    current timestamp. For example, if interval is 30MIN,
    algorithm should be called when minutes are 0 and 30.
    """
    time = time.astimezone(pytz.timezone('UTC'))
    
    if interval == Interval.MIN_1:
        return True 

    minutes = time.minute
    hours = time.hour
    if interval == Interval.DAY_1:
        # TODO: Use API to get real-time market hours
        return minutes == 50 and hours == 19
    elif interval == Interval.HR_1:
        return minutes == 0
    val, _ = expand_interval(interval)

    return minutes % val == 0

def expand_interval(interval: Interval):
    string = interval.name
    unit, value = string.split('_')
    return int(value), unit

def interval_to_timedelta(interval:Interval) -> dt.timedelta:
    expanded_units = {
        'DAY': 'days',
        'HR': 'hours',
        'MIN': 'minutes'
    }
=======

def expand_interval(interval: str):
    time_search = re.search("([0-9]+)(MIN|HR|DAY)", interval)
    value = int(time_search.group(1))
    unit = time_search.group(2)
    return value, unit


def interval_to_timedelta(interval: str) -> dt.timedelta:
    expanded_units = {"DAY": "days", "HR": "hours", "MIN": "minutes"}
>>>>>>> c89b55bf
    value, unit = expand_interval(interval)
    params = {expanded_units[unit]: value}
    return dt.timedelta(**params)


def is_crypto(symbol: str) -> bool:
    return symbol[0] == "@"


def normalize_pandas_dt_index(df: pd.DataFrame) -> pd.Index:
    return df.index.floor("min")


def aggregate_df(df, interval: Interval) -> pd.DataFrame:
    sym = df.columns[0][0]
    df = df[sym]
    op_dict = {
        "open": "first",
        "high": "max",
        "low": "min",
        "close": "last",
        "volume": "sum",
    }
<<<<<<< HEAD
    val, unit = expand_interval(interval)
    val = str(val)
    if unit == '1HR':
        val = 'H'
    elif unit == 'MIN':
        val += 'T'
    else:
        val = 'D'
=======
    val = re.sub("[^0-9]", "", interval)
    if interval[-1] == "N":  # MIN interval
        val = val + "T"
    elif interval[-1] == "R":  # 1HR interval
        val = "H"
    else:  # 1DAY interval
        val = "D"
>>>>>>> c89b55bf
    df = df.resample(val).agg(op_dict)
    df.columns = pd.MultiIndex.from_product([[sym], df.columns])

    return df.dropna()


def now() -> dt.datetime:
    """
    Returns the current time precise to the minute in the UTC timezone
    """
    return pytz.utc.localize(dt.datetime.utcnow().replace(microsecond=0, second=0))


def epoch_zero() -> dt.datetime:
    """
    Returns a datetime object corresponding to midnight 1/1/1970 UTC
    """
    return pytz.utc.localize(dt.datetime(1970, 1, 1))


def date_to_str(day) -> str:
    return day.strftime("%Y-%m-%d")


def str_to_date(day) -> str:
    return dt.datetime.strptime(day, "%Y-%m-%d")


def mark_up(x):
    return round(x * 1.05, 2)


def mark_down(x):
    return round(x * 0.95, 2)


def has_timezone(date: dt.datetime) -> bool:
    return date.tzinfo is not None and date.tzinfo.utcoffset(date) is not None


############ Functions used for testing #################


def gen_data(symbol: str, points: int = 50) -> pd.DataFrame:
    n = now()
    index = [n - dt.timedelta(minutes=1) * i for i in range(points)][::-1]
    df = pd.DataFrame(index=index, columns=["low", "high", "close", "open", "volume"])
    df.index.rename("timestamp", inplace=True)
    df["low"] = [random.random() for _ in range(points)]
    df["high"] = [random.random() for _ in range(points)]
    df["close"] = [random.random() for _ in range(points)]
    df["open"] = [random.random() for _ in range(points)]
    df["volume"] = [random.random() for _ in range(points)]
    # df.index = normalize_pandas_dt_index(df)
    df.columns = pd.MultiIndex.from_product([[symbol], df.columns])

    return df<|MERGE_RESOLUTION|>--- conflicted
+++ resolved
@@ -6,7 +6,6 @@
 import pytz
 import pandas as pd
 
-<<<<<<< HEAD
 class Interval(IntEnum):
     SEC_15 = auto()
     MIN_1 = auto()
@@ -74,18 +73,6 @@
         'HR': 'hours',
         'MIN': 'minutes'
     }
-=======
-
-def expand_interval(interval: str):
-    time_search = re.search("([0-9]+)(MIN|HR|DAY)", interval)
-    value = int(time_search.group(1))
-    unit = time_search.group(2)
-    return value, unit
-
-
-def interval_to_timedelta(interval: str) -> dt.timedelta:
-    expanded_units = {"DAY": "days", "HR": "hours", "MIN": "minutes"}
->>>>>>> c89b55bf
     value, unit = expand_interval(interval)
     params = {expanded_units[unit]: value}
     return dt.timedelta(**params)
@@ -109,7 +96,6 @@
         "close": "last",
         "volume": "sum",
     }
-<<<<<<< HEAD
     val, unit = expand_interval(interval)
     val = str(val)
     if unit == '1HR':
@@ -118,15 +104,6 @@
         val += 'T'
     else:
         val = 'D'
-=======
-    val = re.sub("[^0-9]", "", interval)
-    if interval[-1] == "N":  # MIN interval
-        val = val + "T"
-    elif interval[-1] == "R":  # 1HR interval
-        val = "H"
-    else:  # 1DAY interval
-        val = "D"
->>>>>>> c89b55bf
     df = df.resample(val).agg(op_dict)
     df.columns = pd.MultiIndex.from_product([[sym], df.columns])
 
