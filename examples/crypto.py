--- conflicted
+++ resolved
@@ -11,21 +11,12 @@
 
 class Crypto(BaseAlgo):
     
-<<<<<<< HEAD
-    def setupt(self):
-=======
     def setup(self):
->>>>>>> 049179f9
         self.hold = False
         self.ret = 0
         self.cutoff = 0.0
     
-<<<<<<< HEAD
-    def main(self, meta):
-=======
-    def main(self, _):
->>>>>>> 049179f9
-        
+    def main(self, _):        
         # Get the current time as a datetime object
         self.timestamp = self.get_datetime()
 
@@ -108,8 +99,4 @@
     t.set_symbol('@DOGE')   # Cryptocurrencies are prepended with an '@'
     t.set_algo(Crypto())
     
-<<<<<<< HEAD
-    t.start(interval=inter)
-=======
-    t.start(interval='30MIN') # Run the algorithm once every 30 minutes
->>>>>>> 049179f9
+    t.start(interval='30MIN') # Run the algorithm once every 30 minutes