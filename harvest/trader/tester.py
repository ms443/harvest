# Builtins
import datetime as dt
from typing import Any, Dict, List, Tuple
import os.path
from pathlib import Path

# External libraries
import pandas as pd
import numpy as np
from tqdm import tqdm
import pytz

# Submodule imports
from harvest.storage import PickleStorage
import harvest.trader.trader as trader
from harvest.api.yahoo import YahooStreamer
from harvest.api.paper import PaperBroker
from harvest.storage import BaseLogger
from harvest.utils import *


class BackTester(trader.Trader):
    """
    This class replaces several key functions to allow backtesting
    on historical data.
    """

    def __init__(self, streamer=None, config={}):
<<<<<<< HEAD
        """Initializes the TestTrader. 
        """
        
        self.streamer = YahooStreamer() if streamer is None else streamer
        self.broker = PaperBroker()

        self.watchlist_global = []             # List of stocks to watch
=======
        """Initializes the TestTrader."""

        if streamer == None:
            self.streamer = YahooStreamer()
        else:
            self.streamer = streamer
        self.broker = PaperBroker()

        self.watch = []  # List of stocks to watch
>>>>>>> c89b55bf

        self.storage = PickleStorage(limit_size=False)  # local cache of historic price

        self.account = {}  # Local cash of account info

        self.stock_positions = []  # Local cache of current stock positions
        self.option_positions = []  # Local cache of current options positions
        self.crypto_positions = []  # Local cache of current crypto positions

        self.order_queue = []  # Queue of unfilled orders

        self.logger = BaseLogger()

<<<<<<< HEAD
    def start(self, interval: str='5MIN', aggregations: List[Any]=[], source: str='PICKLE', path: str="./data", kill_switch: bool=False):
        """Runs backtesting. 

        The interface is very similar to the Trader class, with some additional parameters for specifying 
        backtesting configurations.
=======
    def read_pickle_data(self):
        """Function to read backtesting data from a local file.
>>>>>>> c89b55bf

        :param str? interval: The interval to run the algorithm on. defaults to '5MIN'.
        :param List[str]? aggregations: The aggregations to run. defaults to [].
        :param str? source: The source of backtesting data. 
            'FETCH' will pull the latest data using the broker (if specified). 
            'CSV' will read data from a locally saved CSV file.   
            'PICKLE' will read data from a locally saved pickle file, generated using the Trader class.
            defaults to 'PICKLE'.
        :param str? path: The path to the directory which backtesting data is stored. 
            This parameter must be set accordingly if 'source' is set to 'CSV' or 'PICKLE'. defaults to './data'.
        """

<<<<<<< HEAD
        for a in self.algo:
            a.config()

        self._setup(source, interval, aggregations, path)
        self.streamer.setup(self.interval, self, self.main)

        for a in self.algo:
            a.setup()
            a.trader = self
            
        self.main()
    
    def _setup(self, source, interval:str, aggregations=None, path=None):
        self._setup_params(interval, aggregations)
=======
    def read_csv_data(self, path: str, date_format: str = "%Y-%m-%d %H:%M:%S"):
        """Function to read backtesting data from a local CSV file.

        :interval: The interval of the data
        :path: Path to the local data file
        :date_format: The format of the data's timestamps
        """
        for s in self.watch:
            for i in [self.interval] + self.aggregations:
                df = self.read_csv(f"{path}/{s}-{i}.csv").dropna()
                if df.empty:
                    warning(f"Running FETCH")
                    df = self.streamer.fetch_price_history(s, i).dropna()
                self.storage.store(s, self.interval, df)

    def read_csv(self, path: str) -> pd.DataFrame:
        """Reads a CSV file and returns a Pandas DataFrame.

        :path: Path to the CSV file.
        """
        if not os.path.isfile(path):
            return pd.DataFrame()
        df = pd.read_csv(path)
        df = df.set_index(["timestamp"])
        if isinstance(df.index[0], str):
            df.index = pd.to_datetime(df.index)
        else:
            df.index = pd.to_datetime(df.index, unit="s")
        df = df[["open", "high", "low", "close", "volume"]].astype(float)
        df = df.sort_index()
        return df

    def setup(self, source, interval, aggregations=None, path=None):
        self.interval = interval
        self.aggregations = aggregations if not aggregations == None else []

        self.broker.setup(self.watch, interval, self, self.main)
        self.streamer.setup(self.watch, interval, self, self.main)

        self.fetch_interval = interval
>>>>>>> c89b55bf
        self._setup_account()

        self.df = {}

        self.storage.limit_size = False
        
        if source == "PICKLE":
            self.read_pickle_data()
        elif source == "CSV":
            self.read_csv_data(path)
        else:
            raise Exception(f"Invalid source {source}. Must be 'PICKLE' or 'CSV'")
<<<<<<< HEAD
       
        conv = {
            Interval.MIN_1: 1,
            Interval.MIN_5: 5,
            Interval.MIN_15: 15,
            Interval.MIN_30: 30,
            Interval.HR_1: 60,
            Interval.DAY_1: 1440
        }
=======

        conv = {"1MIN": 1, "5MIN": 5, "15MIN": 15, "30MIN": 30, "1HR": 60, "1DAY": 1440}
>>>>>>> c89b55bf

        # Generate the "simulated aggregation" data
        for sym in self.interval:
            interval = self.interval[sym]["interval"]
            interval_txt = interval_enum_to_string(interval)
            df = self.storage.load(sym, interval)
            df_len = len(df.index)

            print(f"Formatting {sym} data...")
            for agg in self.interval[sym]["aggregations"]:
                agg_txt = interval_enum_to_string(agg)
                tmp_path = f"{path}/{sym}-{interval_txt}+{agg_txt}.pickle"
                file = Path(tmp_path)
                if file.is_file():
                    continue
<<<<<<< HEAD
                    # TODO: check if file is updated with latest data
                print(f"Formatting aggregation from {interval_txt} to {agg_txt}...")
                points = int(conv[agg]/conv[interval])
                for i in tqdm(range(df_len)):
                    #df_timestamp = df.index[i]
                    df_tmp = df.iloc[0:i+1]                    
                    df_tmp = df_tmp.iloc[-points:] # Only get recent data, since aggregating the entire df will take too long
                    agg_df = aggregate_df(df_tmp, agg)
                    self.storage.store(sym, agg-16, agg_df.iloc[[-1]], remove_duplicate=False)
=======
                print(f"Formatting aggregation from {interval} to {agg}...")
                points = int(conv[agg] / conv[interval])
                for i in tqdm(range(rows)):
                    df_tmp = df.iloc[0 : i + 1]
                    df_tmp = df_tmp.iloc[-points:]
                    agg_df = aggregate_df(df_tmp, agg)
                    self.storage.store(
                        sym,
                        interval + "+" + agg,
                        agg_df.iloc[[-1]],
                        remove_duplicate=False,
                    )
>>>>>>> c89b55bf
        print("Formatting complete")

        # # Save the current state of the queue
        # for s in self.watch:
        #     self.load.append_entry(s, self.interval, self.storage.load(s, self.interval))
        #     for i in self.aggregations:
        #         self.load.append_entry(s, '-'+i, self.storage.load(s, '-'+i), False, True)
        #         self.load.append_entry(s, i, self.storage.load(s, i))

        # Move all data to a cached dataframe
<<<<<<< HEAD
        for sym in self.interval:
            self.df[sym] = {}
            inter = self.interval[sym]["interval"]
            df = self.storage.load(sym, inter, no_slice=True)
            self.df[sym][inter] = df.copy() 

            for agg in self.interval[sym]["aggregations"]:
                agg = agg-16
                df = self.storage.load(sym, agg, no_slice=True)
                self.df[sym][agg] = df.copy() 
        
=======
        for i in [self.interval] + self.aggregations:
            i = i if i == self.interval else self.interval + "+" + i
            self.df[i] = {}
            for s in self.watch:
                df = self.storage.load(s, i, no_slice=True)
                self.df[i][s] = df.copy()

>>>>>>> c89b55bf
        # Trim data so start and end dates match between assets and intervals
        # data_start = pytz.utc.localize(dt.datetime(1970, 1, 1))
        # data_end = pytz.utc.localize(dt.datetime.utcnow().replace(microsecond=0, second=0))
        # for i in [self.interval] + self.aggregations:
        #     for s in self.watch:
        #         start = self.df[i][s].index[0]
        #         end = self.df[i][s].index[-1]
        #         if start > data_start:
        #             data_start = start
        #         if end < data_end:
        #             data_end = end

        # for i in [self.interval] + self.aggregations:
        #     for s in self.watch:
        #         self.df[i][s] = self.df[i][s].loc[data_start:data_end]
<<<<<<< HEAD
            
        self.load_watch = True
    
    def read_pickle_data(self):
        """Function to read backtesting data from a local file. 

        :interval: The interval of the data
        :path: Path to the local data file
        :date_format: The format of the data's timestamps
=======

        self.load_watch = True

    def start(
        self,
        interval: str = "5MIN",
        aggregations: List[Any] = [],
        source: str = "PICKLE",
        path: str = "./data",
        kill_switch: bool = False,
    ):
        """Runs backtesting.

        The interface is very similar to the Trader class, with some additional parameters for specifying
        backtesting configurations.

        :param str? interval: The interval to run the algorithm on. defaults to '5MIN'.
        :param List[str]? aggregations: The aggregations to run. defaults to [].
        :param str? source: The source of backtesting data.
            'FETCH' will pull the latest data using the broker (if specified).
            'CSV' will read data from a locally saved CSV file.
            'PICKLE' will read data from a locally saved pickle file, generated using the Trader class.
            defaults to 'PICKLE'.
        :param str? path: The path to the directory which backtesting data is stored.
            This parameter must be set accordingly if 'source' is set to 'CSV' or 'PICKLE'. defaults to './data'.
>>>>>>> c89b55bf
        """
        for s in self.interval:
            for i in [self.interval[s]["interval"]] + self.interval[s]["aggregations"]:
                df = self.storage.open(s, i).dropna()
                if df.empty or now() - df.index[-1] > dt.timedelta(days=1):
                    df = self.streamer.fetch_price_history(s, i).dropna()
                self.storage.store(s, i, df)

    def read_csv_data(self, path: str, date_format: str='%Y-%m-%d %H:%M:%S'):
        """Function to read backtesting data from a local CSV file. 

        :interval: The interval of the data
        :path: Path to the local data file
        :date_format: The format of the data's timestamps
        """
        for s in self.interval:
            for i in [self.interval[s]["interval"]] + self.interval[s]["aggregations"]:
                df = self.read_csv(f"{path}/{s}-{interval_enum_to_string(i)}.csv").dropna()
                if df.empty:
                    df = self.streamer.fetch_price_history(s, i).dropna()
                self.storage.store(s, self.interval, df)
    
    def read_csv(self, path:str) -> pd.DataFrame:
        """Reads a CSV file and returns a Pandas DataFrame. 

<<<<<<< HEAD
        :path: Path to the CSV file. 
        """
        if not os.path.isfile(path):
            return pd.DataFrame()
        df = pd.read_csv(path)
        df = df.set_index(['timestamp'])
        if isinstance(df.index[0], str):
            df.index = pd.to_datetime(df.index)
        else:
            df.index = pd.to_datetime(df.index, unit='s')
        df = df[["open", "high", "low", "close", "volume"]].astype(float)
        df = df.sort_index()
        return df
=======
        if kill_switch:
            return

        self.main(interval)
>>>>>>> c89b55bf

    def main(self):

        # import cProfile
        # pr = cProfile.Profile()
        # pr.enable()
<<<<<<< HEAD
        # Reset them 

        common_start = None
        common_end = None
        for s in self.interval:
            for i in [self.interval[s]["interval"]] + self.interval[s]["aggregations"]:
                if common_start is None or self.df[i][s].index[0] > common_start:
                    common_start = self.df[i][s].index[0]
                if common_end is None or self.df[i][s].index[-1] < common_end:
                    common_end = self.df[i][s].index[-1]
                self.storage.reset(s, i)

        self.storage.limit_size = True
=======
        # Reset them
        for i in [self.interval] + self.aggregations:
            for s in self.watch:
                self.storage.reset(s, i)

        self.storage.limit_size = True

        rows = []
        for w in self.watch:
            rows.append(len(self.df[interval][w].index))
        rows = min(rows)
>>>>>>> c89b55bf

        # TODO handle edge case where starting times are not aligned

        for s in self.interval:
            inter = self.interval[s]["interval"]
            start_index = self.df[s][inter].index.index(common_start)
            self.interval[s]["start"] = start_index

        self.timestamp = common_start
        # TODO: assign counter to each symbol
        counter = 0

        while self.timestamp < common_end:

            df_dict = {}
            for sym in self.interval:
                inter = self.interval[sym]["interval"]
                if is_freq(self.timestamp, inter):
                    data = self.df[sym][inter].loc[self.timestamp]
                    df_dict[sym] = data

            update = self._update_order_queue()
            self._update_stats(df_dict, new=update, option_update=True)
<<<<<<< HEAD
            
            for sym in self.interval:
                inter = self.interval[sym]["interval"]
                if is_freq(self.timestamp, inter):
                    df = self.df[inter][sym].loc[self.timestamp]
                    self.storage.store(s, inter, df, save_pickle=False)
                    # Add data to aggregation queue
                    for agg in self.interval[sym]["aggregations"]:
                        df = self.df[s][agg-16].iloc[self.interval[sym]["start"]+counter]
                        self.storage.store(s, agg, df)

            new_algo = []
            for a in self.algo:
                if not self.is_freq(self.timestamp, a.interval):
                    new_algo.append(a)
                    continue
                try:
                    a.main()
                    new_algo.append(a)
                except Exception as e:
                    self.debugging.warning(f"Algorithm {a} failed, removing from algorithm list.\nException: {e}")
            self.algo = new_algo

            self.timestamp += interval_to_timedelta(self.poll_interval)
=======
            for s in self.watch:
                df = self.df[interval][s].iloc[[i]]
                self.storage.store(s, interval, df, save_pickle=False)
                # Add data to aggregation queue
                for agg in self.aggregations:
                    # Update the last datapoint
                    df = self.df[self.interval + "+" + agg][s].iloc[[i]]
                    self.storage.store(s, agg, df)

            for a in self.algo:
                a.main()
>>>>>>> c89b55bf

        # pr.disable()
        # import pstats
        # st = pstats.Stats(pr)
        # st.sort_stats('cumtime')
        # st.print_stats(0.1)
        # st.dump_stats("stat.txt")

        print(self.account)

    def _queue_update(self, new_df: pd.DataFrame, time):
        pass

    def _setup_account(self):
        self.account = {
            "equity": 1000000.0,
            "cash": 1000000.0,
            "buying_power": 1000000.0,
            "multiplier": 1,
        }

    def fetch_position(self, key):
        pass

    def fetch_account(self):
        pass<|MERGE_RESOLUTION|>--- conflicted
+++ resolved
@@ -26,7 +26,6 @@
     """
 
     def __init__(self, streamer=None, config={}):
-<<<<<<< HEAD
         """Initializes the TestTrader. 
         """
         
@@ -34,17 +33,6 @@
         self.broker = PaperBroker()
 
         self.watchlist_global = []             # List of stocks to watch
-=======
-        """Initializes the TestTrader."""
-
-        if streamer == None:
-            self.streamer = YahooStreamer()
-        else:
-            self.streamer = streamer
-        self.broker = PaperBroker()
-
-        self.watch = []  # List of stocks to watch
->>>>>>> c89b55bf
 
         self.storage = PickleStorage(limit_size=False)  # local cache of historic price
 
@@ -58,16 +46,11 @@
 
         self.logger = BaseLogger()
 
-<<<<<<< HEAD
     def start(self, interval: str='5MIN', aggregations: List[Any]=[], source: str='PICKLE', path: str="./data", kill_switch: bool=False):
         """Runs backtesting. 
 
         The interface is very similar to the Trader class, with some additional parameters for specifying 
         backtesting configurations.
-=======
-    def read_pickle_data(self):
-        """Function to read backtesting data from a local file.
->>>>>>> c89b55bf
 
         :param str? interval: The interval to run the algorithm on. defaults to '5MIN'.
         :param List[str]? aggregations: The aggregations to run. defaults to [].
@@ -80,7 +63,6 @@
             This parameter must be set accordingly if 'source' is set to 'CSV' or 'PICKLE'. defaults to './data'.
         """
 
-<<<<<<< HEAD
         for a in self.algo:
             a.config()
 
@@ -95,48 +77,6 @@
     
     def _setup(self, source, interval:str, aggregations=None, path=None):
         self._setup_params(interval, aggregations)
-=======
-    def read_csv_data(self, path: str, date_format: str = "%Y-%m-%d %H:%M:%S"):
-        """Function to read backtesting data from a local CSV file.
-
-        :interval: The interval of the data
-        :path: Path to the local data file
-        :date_format: The format of the data's timestamps
-        """
-        for s in self.watch:
-            for i in [self.interval] + self.aggregations:
-                df = self.read_csv(f"{path}/{s}-{i}.csv").dropna()
-                if df.empty:
-                    warning(f"Running FETCH")
-                    df = self.streamer.fetch_price_history(s, i).dropna()
-                self.storage.store(s, self.interval, df)
-
-    def read_csv(self, path: str) -> pd.DataFrame:
-        """Reads a CSV file and returns a Pandas DataFrame.
-
-        :path: Path to the CSV file.
-        """
-        if not os.path.isfile(path):
-            return pd.DataFrame()
-        df = pd.read_csv(path)
-        df = df.set_index(["timestamp"])
-        if isinstance(df.index[0], str):
-            df.index = pd.to_datetime(df.index)
-        else:
-            df.index = pd.to_datetime(df.index, unit="s")
-        df = df[["open", "high", "low", "close", "volume"]].astype(float)
-        df = df.sort_index()
-        return df
-
-    def setup(self, source, interval, aggregations=None, path=None):
-        self.interval = interval
-        self.aggregations = aggregations if not aggregations == None else []
-
-        self.broker.setup(self.watch, interval, self, self.main)
-        self.streamer.setup(self.watch, interval, self, self.main)
-
-        self.fetch_interval = interval
->>>>>>> c89b55bf
         self._setup_account()
 
         self.df = {}
@@ -149,7 +89,6 @@
             self.read_csv_data(path)
         else:
             raise Exception(f"Invalid source {source}. Must be 'PICKLE' or 'CSV'")
-<<<<<<< HEAD
        
         conv = {
             Interval.MIN_1: 1,
@@ -159,10 +98,6 @@
             Interval.HR_1: 60,
             Interval.DAY_1: 1440
         }
-=======
-
-        conv = {"1MIN": 1, "5MIN": 5, "15MIN": 15, "30MIN": 30, "1HR": 60, "1DAY": 1440}
->>>>>>> c89b55bf
 
         # Generate the "simulated aggregation" data
         for sym in self.interval:
@@ -178,7 +113,6 @@
                 file = Path(tmp_path)
                 if file.is_file():
                     continue
-<<<<<<< HEAD
                     # TODO: check if file is updated with latest data
                 print(f"Formatting aggregation from {interval_txt} to {agg_txt}...")
                 points = int(conv[agg]/conv[interval])
@@ -188,20 +122,6 @@
                     df_tmp = df_tmp.iloc[-points:] # Only get recent data, since aggregating the entire df will take too long
                     agg_df = aggregate_df(df_tmp, agg)
                     self.storage.store(sym, agg-16, agg_df.iloc[[-1]], remove_duplicate=False)
-=======
-                print(f"Formatting aggregation from {interval} to {agg}...")
-                points = int(conv[agg] / conv[interval])
-                for i in tqdm(range(rows)):
-                    df_tmp = df.iloc[0 : i + 1]
-                    df_tmp = df_tmp.iloc[-points:]
-                    agg_df = aggregate_df(df_tmp, agg)
-                    self.storage.store(
-                        sym,
-                        interval + "+" + agg,
-                        agg_df.iloc[[-1]],
-                        remove_duplicate=False,
-                    )
->>>>>>> c89b55bf
         print("Formatting complete")
 
         # # Save the current state of the queue
@@ -212,7 +132,6 @@
         #         self.load.append_entry(s, i, self.storage.load(s, i))
 
         # Move all data to a cached dataframe
-<<<<<<< HEAD
         for sym in self.interval:
             self.df[sym] = {}
             inter = self.interval[sym]["interval"]
@@ -224,15 +143,6 @@
                 df = self.storage.load(sym, agg, no_slice=True)
                 self.df[sym][agg] = df.copy() 
         
-=======
-        for i in [self.interval] + self.aggregations:
-            i = i if i == self.interval else self.interval + "+" + i
-            self.df[i] = {}
-            for s in self.watch:
-                df = self.storage.load(s, i, no_slice=True)
-                self.df[i][s] = df.copy()
-
->>>>>>> c89b55bf
         # Trim data so start and end dates match between assets and intervals
         # data_start = pytz.utc.localize(dt.datetime(1970, 1, 1))
         # data_end = pytz.utc.localize(dt.datetime.utcnow().replace(microsecond=0, second=0))
@@ -248,7 +158,6 @@
         # for i in [self.interval] + self.aggregations:
         #     for s in self.watch:
         #         self.df[i][s] = self.df[i][s].loc[data_start:data_end]
-<<<<<<< HEAD
             
         self.load_watch = True
     
@@ -258,33 +167,6 @@
         :interval: The interval of the data
         :path: Path to the local data file
         :date_format: The format of the data's timestamps
-=======
-
-        self.load_watch = True
-
-    def start(
-        self,
-        interval: str = "5MIN",
-        aggregations: List[Any] = [],
-        source: str = "PICKLE",
-        path: str = "./data",
-        kill_switch: bool = False,
-    ):
-        """Runs backtesting.
-
-        The interface is very similar to the Trader class, with some additional parameters for specifying
-        backtesting configurations.
-
-        :param str? interval: The interval to run the algorithm on. defaults to '5MIN'.
-        :param List[str]? aggregations: The aggregations to run. defaults to [].
-        :param str? source: The source of backtesting data.
-            'FETCH' will pull the latest data using the broker (if specified).
-            'CSV' will read data from a locally saved CSV file.
-            'PICKLE' will read data from a locally saved pickle file, generated using the Trader class.
-            defaults to 'PICKLE'.
-        :param str? path: The path to the directory which backtesting data is stored.
-            This parameter must be set accordingly if 'source' is set to 'CSV' or 'PICKLE'. defaults to './data'.
->>>>>>> c89b55bf
         """
         for s in self.interval:
             for i in [self.interval[s]["interval"]] + self.interval[s]["aggregations"]:
@@ -310,7 +192,6 @@
     def read_csv(self, path:str) -> pd.DataFrame:
         """Reads a CSV file and returns a Pandas DataFrame. 
 
-<<<<<<< HEAD
         :path: Path to the CSV file. 
         """
         if not os.path.isfile(path):
@@ -324,19 +205,12 @@
         df = df[["open", "high", "low", "close", "volume"]].astype(float)
         df = df.sort_index()
         return df
-=======
-        if kill_switch:
-            return
-
-        self.main(interval)
->>>>>>> c89b55bf
 
     def main(self):
 
         # import cProfile
         # pr = cProfile.Profile()
         # pr.enable()
-<<<<<<< HEAD
         # Reset them 
 
         common_start = None
@@ -350,19 +224,6 @@
                 self.storage.reset(s, i)
 
         self.storage.limit_size = True
-=======
-        # Reset them
-        for i in [self.interval] + self.aggregations:
-            for s in self.watch:
-                self.storage.reset(s, i)
-
-        self.storage.limit_size = True
-
-        rows = []
-        for w in self.watch:
-            rows.append(len(self.df[interval][w].index))
-        rows = min(rows)
->>>>>>> c89b55bf
 
         # TODO handle edge case where starting times are not aligned
 
@@ -386,7 +247,6 @@
 
             update = self._update_order_queue()
             self._update_stats(df_dict, new=update, option_update=True)
-<<<<<<< HEAD
             
             for sym in self.interval:
                 inter = self.interval[sym]["interval"]
@@ -411,19 +271,6 @@
             self.algo = new_algo
 
             self.timestamp += interval_to_timedelta(self.poll_interval)
-=======
-            for s in self.watch:
-                df = self.df[interval][s].iloc[[i]]
-                self.storage.store(s, interval, df, save_pickle=False)
-                # Add data to aggregation queue
-                for agg in self.aggregations:
-                    # Update the last datapoint
-                    df = self.df[self.interval + "+" + agg][s].iloc[[i]]
-                    self.storage.store(s, agg, df)
-
-            for a in self.algo:
-                a.main()
->>>>>>> c89b55bf
 
         # pr.disable()
         # import pstats
