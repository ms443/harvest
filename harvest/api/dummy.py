# Builtins
import datetime as dt
from typing import Any, Dict, List, Tuple
from logging import critical, error, info, warning, debug
import hashlib

# External libraries
import pytz
import pandas as pd
import numpy as np

# Submodule imports
from harvest.api._base import API
from harvest.utils import *


class DummyStreamer(API):
    """DummyStreamer, as its name implies, is a dummy broker class that can
    be useful for testing algorithms. When used as a streamer, it will return
    randomly generated prices.
    """
<<<<<<< HEAD
    interval_list = [Interval.MIN_1, Interval.MIN_5, Interval.MIN_15, Interval.MIN_30, Interval.HR_1, Interval.DAY_1]
=======

    interval_list = ["1MIN", "5MIN", "15MIN", "30MIN", "1HR", "1DAY"]
>>>>>>> c89b55bf
    default_now = dt.datetime(year=2000, month=1, day=1, hour=0, minute=0)

    def __init__(
        self,
        path: str = None,
        now: dt.datetime = default_now,
        realistic_times: bool = False,
    ):
        self.trader = None
        self.trader_main = None
        self.realistic_times = realistic_times

        # Set the current time
        self._set_now(now)
        self.timestamp = self.now
        # Used so `fetch_price_history` can work without running `setup`
        self.interval = self.interval_list[0]
        # Store random values and generates for each asset tot make `fetch_price_history` fixed
        self.randomness = {}
    
    def start(self) -> None:
        pass

    def main(self):
        df_dict = {}
        df_dict.update(self.fetch_latest_stock_price())
        df_dict.update(self.fetch_latest_crypto_price())

        self.trader_main(df_dict)

    def fetch_latest_stock_price(self) -> Dict[str, pd.DataFrame]:
        """
        Gets fake stock data in the last three day interval and returns the last
        value. The reason the last three days are needed is because no data is returned
        when the stock market is closed, e.g. weekends.
        """

        results = {}
        today = self.now
        last = today - dt.timedelta(days=3)
<<<<<<< HEAD
        
        for symbol in self.interval:
            if not is_crypto(symbol):
                results[symbol] = self.fetch_price_history(symbol, self.interval[symbol]["interval"], last, today).iloc[[-1]]
=======

        for symbol in self.watch:
            if not is_crypto(symbol):
                results[symbol] = self.fetch_price_history(
                    symbol, self.interval, last, today
                ).iloc[[-1]]
>>>>>>> c89b55bf
        return results

    def fetch_latest_crypto_price(self) -> Dict[str, pd.DataFrame]:
        """
        Gets fake crypto data in the last three day interval and  returns the last
        value. The reason the last three days are needed is because no data is returned
        when the stock market is closed, e.g. weekends.
        """

        results = {}
        today = self.now
        last = today - dt.timedelta(days=3)
        for symbol in self.interval:
            if is_crypto(symbol):
<<<<<<< HEAD
                results[symbol] = self.fetch_price_history(symbol, self.interval[symbol]["interval"], last, today).iloc[[-1]]
=======
                results[symbol] = self.fetch_price_history(
                    symbol, self.interval, last, today
                ).iloc[[-1]]
>>>>>>> c89b55bf
        return results

    # -------------- Streamer methods -------------- #

    def fetch_price_history(
        self,
        symbol: str,
<<<<<<< HEAD
        interval: Interval,
        start: dt.datetime=None, 
        end: dt.datetime=None
        ) -> pd.DataFrame:
=======
        interval: str,
        start: dt.datetime = None,
        end: dt.datetime = None,
    ) -> pd.DataFrame:
>>>>>>> c89b55bf

        if start is None:
            if interval in ["1MIN", "5MIN", "15MIN", "30MIN"]:
                start = self.now - dt.timedelta(days=2)
            elif interval == "1HR":
                start = self.now - dt.timedelta(days=14)
            else:
                start = self.now - dt.timedelta(days=365)

        if end is None:
            end = self.now

        if start.tzinfo is None or start.tzinfo.utcoffset(start) is None:
            start = pytz.utc.localize(start)

        if end.tzinfo is None or end.tzinfo.utcoffset(end) is None:
            end = pytz.utc.localize(end)

        # Convert datetime to indices
        start_index = int((start - epoch_zero()).total_seconds() // 60)
        end_index = 1 + int((end - epoch_zero()).total_seconds() // 60)

        if symbol in self.randomness:
            # If we already generated data from this asset

            num_of_random = 1 + end_index

            if len(self.randomness[symbol]) < num_of_random:
                # If the new end index is greater than the data we have

                # Get the rng for this symbol
                rng = self.randomness[symbol + "_rng"]

                # Generate a bunch of random numbers from -0.5 to 0.5
                increments = (
                    rng.random(num_of_random - len(self.randomness[symbol])) - 0.499
                )

                # Get sum of the previous price changes
                latest_price_change = self.randomness[symbol][-1]

                # Calculate the change in price since the first price
                new_price_changes = latest_price_change + np.cumsum(increments)

                # Store the new prices
                self.randomness[symbol] = np.append(
                    self.randomness[symbol], new_price_changes
                )

        else:
            # If there is no information about the asset

            # Create an rng using the asset's symbol as a seed
            rng = np.random.default_rng(int.from_bytes(symbol.encode("ascii"), "big"))
            num_of_random = 1 + end_index
            increments = rng.random(num_of_random) - 0.499

            # Store the price change since the first price
            self.randomness[symbol] = np.cumsum(increments)
            self.randomness[symbol + "_rng"] = rng

        # The inital price is arbitarly calculated from the first change in price
        start_price = 1000 * (self.randomness[symbol][0] + 0.51)

        times = []
        current_time = start

        # Get the prices for the current interval
        prices = start_price + self.randomness[symbol][start_index:end_index]
        # Prevent prices from going negative
        prices[prices < 0] = 0.01

        # Calculate olhcv from the prices
        open_s = 0.95 * prices
        low = 0.8 * prices
        high = 1.2 * prices
        close = 1.05 * prices
        volume = (1000 * (prices + 20)).astype(int)

        # Fake the timestamps
        while current_time <= end:
            times.append(current_time)
            current_time += dt.timedelta(minutes=1)

        d = {
            "timestamp": times,
            "open": open_s,
            "high": high,
            "low": low,
            "close": close,
            "volume": volume,
        }

        results = pd.DataFrame(data=d).set_index("timestamp")

        if self.realistic_times:
            open_time = dt.time(hour=13, minute=30)
            close_time = dt.time(hour=20)

            # Removes datapoints when the stock marked is closed. Does not handle holidays.
            results = results.loc[
                (open_time < results.index.time) & (results.index.time < close_time)
            ]
            results = results[
                (results.index.dayofweek != 5) & (results.index.dayofweek != 6)
            ]

        results.columns = pd.MultiIndex.from_product([[symbol], results.columns])
        results = aggregate_df(results, interval)

        return results

    # TODO: Generate dummy option data
    def fetch_chain_info(self, symbol: str):
        raise Exception("Not implemented")

    def fetch_chain_data(self, symbol: str):
        raise Exception("Not implemented")

    def fetch_option_market_data(self, symbol: str):
        # This is a placeholder so Trader doesn't crash
        message = hashlib.sha256()
        message.update(symbol.encode("utf-8"))
        message.update(str(self.now).encode("utf-8"))
        hsh = message.digest()
        price = int.from_bytes(hsh[:4], "big") / (2 ** 32)
        price = (price + 1) * 1.5
        print(price)

        return {
            "price": price,
            "ask": price * 1.05,
            "bid": price * 0.95,
        }

    # ------------- Broker methods ------------- #

    def fetch_stock_positions(self) -> List[Dict[str, Any]]:
        raise Exception("Not implemented")

    def fetch_option_positions(self) -> List[Dict[str, Any]]:
        raise Exception("Not implemented")

    def fetch_crypto_positions(self) -> List[Dict[str, Any]]:
        raise Exception("Not implemented")

    def update_option_positions(self, positions) -> List[Dict[str, Any]]:
        raise Exception("Not implemented")

    def fetch_account(self) -> Dict[str, Any]:
        raise Exception("Not implemented")

    def fetch_stock_order_status(self, id: int) -> Dict[str, Any]:
        raise Exception("Not implemented")

    def fetch_option_order_status(self, id: int) -> Dict[str, Any]:
        raise Exception("Not implemented")

    def fetch_crypto_order_status(self, id: int) -> Dict[str, Any]:
        raise Exception("Not implemented")

    def fetch_order_queue(self) -> List[Dict[str, Any]]:
        raise Exception("Not implemented")

    # ------------- Helper methods ------------- #

    def _set_now(self, current_datetime: dt.datetime) -> None:
        if (
            current_datetime.tzinfo is None
            or current_datetime.tzinfo.utcoffset(current_datetime) is None
        ):
            self.now = pytz.utc.localize(current_datetime)
        else:
            self.now = current_datetime

    def tick(self) -> None:
        self.now += interval_to_timedelta(self.poll_interval)
        if not self.trader_main == None:
            self.main()<|MERGE_RESOLUTION|>--- conflicted
+++ resolved
@@ -19,12 +19,7 @@
     be useful for testing algorithms. When used as a streamer, it will return
     randomly generated prices.
     """
-<<<<<<< HEAD
     interval_list = [Interval.MIN_1, Interval.MIN_5, Interval.MIN_15, Interval.MIN_30, Interval.HR_1, Interval.DAY_1]
-=======
-
-    interval_list = ["1MIN", "5MIN", "15MIN", "30MIN", "1HR", "1DAY"]
->>>>>>> c89b55bf
     default_now = dt.datetime(year=2000, month=1, day=1, hour=0, minute=0)
 
     def __init__(
@@ -65,19 +60,10 @@
         results = {}
         today = self.now
         last = today - dt.timedelta(days=3)
-<<<<<<< HEAD
         
         for symbol in self.interval:
             if not is_crypto(symbol):
                 results[symbol] = self.fetch_price_history(symbol, self.interval[symbol]["interval"], last, today).iloc[[-1]]
-=======
-
-        for symbol in self.watch:
-            if not is_crypto(symbol):
-                results[symbol] = self.fetch_price_history(
-                    symbol, self.interval, last, today
-                ).iloc[[-1]]
->>>>>>> c89b55bf
         return results
 
     def fetch_latest_crypto_price(self) -> Dict[str, pd.DataFrame]:
@@ -92,13 +78,7 @@
         last = today - dt.timedelta(days=3)
         for symbol in self.interval:
             if is_crypto(symbol):
-<<<<<<< HEAD
                 results[symbol] = self.fetch_price_history(symbol, self.interval[symbol]["interval"], last, today).iloc[[-1]]
-=======
-                results[symbol] = self.fetch_price_history(
-                    symbol, self.interval, last, today
-                ).iloc[[-1]]
->>>>>>> c89b55bf
         return results
 
     # -------------- Streamer methods -------------- #
@@ -106,17 +86,10 @@
     def fetch_price_history(
         self,
         symbol: str,
-<<<<<<< HEAD
         interval: Interval,
         start: dt.datetime=None, 
         end: dt.datetime=None
         ) -> pd.DataFrame:
-=======
-        interval: str,
-        start: dt.datetime = None,
-        end: dt.datetime = None,
-    ) -> pd.DataFrame:
->>>>>>> c89b55bf
 
         if start is None:
             if interval in ["1MIN", "5MIN", "15MIN", "30MIN"]:
