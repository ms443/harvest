# Builtins
import asyncio
import atexit
import datetime as dt
import json
import logging
import time
import re
import requests
import sys
import urllib
from datetime import timedelta
from logging import debug
from warnings import warn
from typing import Any, Callable, Dict, List 

# External libraries
import numpy as np
import pandas as pd
import pytz

# Submodule imports
import harvest.load


class BaseBroker:
    """Broker class communicates with various API endpoints to perform the
    neccesary operations. The BaseBroker defines the interface for all Broker classes to 
    extend and implement.

    Attributes
    :fetch_interval: A string indicating the interval the broker fetches the latest asset data.  
        This should be initialized in setup_run (see below).
    """
    
    def __init__(self, path: str=None):
        """Here, the broker should perform any authentications necessary to 
        connect to the brokerage it is using.

        :path: path to the YAML file containing credentials for the broker. 
            If not specified, should default to './secret.yaml'
        """
<<<<<<< HEAD
        self.trader = None # Allows broker to handle the case when it runs without a trader

    def setup(self, handler, trader) -> None:
        """This method initializes several class attributes which are required for 
        all implementations of BaseBroker. Usually this method does not need to 
        be re-implemented, and can be left alone. 
      
        :handler: A reference to a method in the Trader class that invokes 
            the algorithm
        :trader: A reference to the parent Trader class
        """
        self.handler = handler
        self.trader = trader
=======
        self.trader = None # Allows broker to handle the case when runs without a trader
>>>>>>> 990b368f
    
    def setup(self, watch: List[str], interval: str, fetch_interval: str, trader=None, trader_main=None) -> None:
        """This function is called right before the algorithm begins.
        It should perform any configurations necessary to start running.

        :watch: List of stocks/cryptos to watch. Cryptos are prepended with a '@'
            to distinguish them from stocks
        :interval: Interval to call the algo's handler 
        :fetch_interval: Interval to do fetch stock/crypto data
        
        Regardless of the implementation, this method must initialize 
        the following attributes:

        
        :watch: A list containing strings of stock/crypto (but not option) symbols this broker should 
            keep track of. Cryptos are prepended with a '@' to distinguish them from stocks.
        :interval: A string specifying the interval to run the algorithm.
        :fetch_interval: A string specifying the interval to collect data. This is needed
            because some brokers like Alpaca Market allow data streaming. Usually data streaming 
            streams data every minute, so even if the algorithm is designed to run at a lower frequency 
            (like once every 30MIN), under the hood Harvest needs to process data every minute.
        :trader: A reference to the parent Trader class
        :handler: A reference to a method in the Trader class that invokes 
            the algorithm
        """
        
        self.watch = watch 
        self.interval = interval 
        self.fetch_interval = fetch_interval
        self.trader = trader
        self.trader_main = trader_main
           

    def refresh_cred(self):
        raise NotImplementedError("This endpoint is not supported in this broker")

<<<<<<< HEAD
    def _handler_wrap( func ):
        """Wrapper to run the handler async"""
        def wrapper(*args, **kwargs):
            self = args[0]
            df = func(*args, **kwargs) 

            now = time.mktime(time.gmtime())
            now = dt.datetime.fromtimestamp(now)
            now = now.replace(second=0, microsecond=0)
            now = pytz.utc.localize(now)

            self.trader.loop.run_until_complete(self.handler(df, now))
        return wrapper
    
    @_handler_wrap
    def _handler(self) -> Dict[str, pd.DataFrame]:
=======
    def main(self) -> Dict[str, pd.DataFrame]:
>>>>>>> 990b368f
        """This function should be called at the specified interval, and return data.
        For brokers that use streaming, this often means specifying this function as a callback.
        For brokers that use polling, this often means calling whatever endpoint is needed to 
        obtain stock/crypto data, at the specified interval.

        :returns: A dictionary where each key is the symbol for an asset, and the value is the
            corresponding data in the following pandas dataframe format:
                      Symbol                              
                      open   high    low close   volume       
            timestamp
            ---       ---    ---     --- ---     ---         

        timestamp should be an offset-aware datetime object in UTC timezone
        """
        raise NotImplementedError("This endpoint is not supported in this broker")
    
<<<<<<< HEAD
=======
    def main_wrap(func):
        """Wrapper to run the handler async"""
        def wrapper(*args, **kwargs):
            self = args[0]
            df = func(*args, **kwargs) 

            now = time.mktime(time.gmtime())
            now = dt.datetime.fromtimestamp(now)
            now = now.replace(second=0, microsecond=0)
            now = pytz.utc.localize(now)

            self.trader.loop.run_until_complete(self.trader_main(df, now))
        return wrapper

>>>>>>> 990b368f
    def exit(self):
        """This function is called after every invocation of algo's handler. 
        The intended purpose is for brokers to clear any cache it may have created.
        """
        pass

    def _exception_handler( func ):
        """Wrapper to handle unexpected errors in the wrapped function. 
        Most functions should be wrapped with this to properly handle errors, such as
        when internet connection is lost. 

        :func: Function to wrap.
        :returns: The returned value of func if func runs properly. Raises an Exception if func fails.
        """
        def wrapper(*args, **kwargs):
            tries = 3
            while tries > 0:
                try:
                    return func(*args, **kwargs) 
                except Exception as e:
                    debug(f"Error: {e}")
                    debug("Logging out and back in...")
                    args[0].refresh_cred()
                    tries = tries - 1 
                    debug("Retrying...")
                    continue
            raise Exception(f"{func} failed")
        return wrapper

    def fetch_price_history( self,
        last: dt.datetime, 
        today: dt.datetime, 
        interval: str='5MIN',
        symbol: str = None):
        """Returns historical price data for the specified asset and period.

        :last: The starting date of the period, inclusive.
        :today: The ending date of the period, inclusive.
        :interval: The interval of requested historical data.
        :symbol: The stock/crypto to get data for.

        :returns: A pandas dataframe, same format as _handler()
        """
        raise NotImplementedError("This endpoint is not supported in this broker")
    
    def fetch_latest_stock_price(self):
        """Returns the latest prices for all stocks in self.watch

        :returns: A pandas dataframe, same format as _handler()
        """
        raise NotImplementedError("This endpoint is not supported in this broker")

    def fetch_latest_crypto_price(self):
        """Returns the latest prices for all cryptos in self.watch
        
        :returns: A pandas dataframe, same format as _handler()
        """
    
    def fetch_stock_positions(self):
        """Returns all current stock positions
        
        :returns: A list of dictionaries with the following keys and values:
            - symbol: Ticker symbol of the stock
            - avg_price: The average price the stock was bought at
            - quantity: Quantity owned
        """
        raise NotImplementedError("This endpoint is not supported in this broker")

    def fetch_option_positions(self):
        """Returns all current option positions
        
        :returns: A list of dictionaries with the following keys and values:
            - symbol: Ticker symbol of the underlying stock
            - occ_symbol: OCC symbol of option
            - avg_price: Average price the option was bought at
            - quantity: Quantity owned
            - multiplier: How many stocks each option represents
            - exp_date: When the option expires
            - strike_price: Strike price of the option
            - type: 'call' or 'put'
        """
        raise NotImplementedError("This endpoint is not supported in this broker")

    def fetch_crypto_positions(self):
        """Returns all current crypto positions
        
        :returns: A list of dictionaries with the following keys and values:
            - symbol: Ticker symbol for the crypto, prepended with an '@'
            - avg_price: The average price the crypto was bought at
            - quantity: Quantity owned
        """
        raise NotImplementedError("This endpoint is not supported in this broker")
    
    def update_option_positions(self, positions: List[Any]):
        """Updates entries in option_positions list. This is needed as options are priced
        based on various metrics, and cannot be easily calculated from stock prices. 

        :positions: The option_positions list in the Trader class. 
        :returns: Nothing
        """
        raise NotImplementedError("This endpoint is not supported in this broker")

    def fetch_account(self):
        """Returns current account information from the brokerage. 
        
        :returns: A dictionary with the following keys and values:
            - equity: Total assets in the brokerage
            - cash: Total cash in the brokerage
            - buying_power: Total buying power
            - multiplier: Scale of leverge, if leveraging
        """
        raise NotImplementedError("This endpoint is not supported in this broker")
    
    def fetch_stock_order_status(self, id):
        """Returns the status of a stock order with the given id.

        :id: ID of the stock order 
        
        :returns: A dictionary with the following keys and values:
            - type: 'STOCK'
            - id: ID of the order
            - symbol: Ticker of stock
            - quantity: Quantity ordered
            - filled_quantity: Quantity filled so far
            - side: 'buy' or 'sell'
            - time_in_force: Time the order is in force
            - status: Status of the order
        """
        raise NotImplementedError("This endpoint is not supported in this broker")
    
    def fetch_option_order_status(self, id):
        """Returns the status of a option order with the given id.

        :id: ID of the option order 
        
        :returns: A dictionary with the following keys and values:
            - type: 'OPTION'
            - id: ID of the order
            - symbol: Ticker of underlying stock
            - quantity: Quantity ordered
            - filled_quantity: Quantity filled so far
            - side: 'buy' or 'sell'
            - time_in_force: Time the order is in force
            - status: Status of the order
        """
        raise NotImplementedError("This endpoint is not supported in this broker")
    
    def fetch_crypto_order_status(self, id):
        """Returns the status of a crypto order with the given id.

        :id: ID of the crypto order 
        
        :returns: A dictionary with the following keys and values:
            - type: 'CRYPTO'
            - id: ID of the order
            - symbol: Ticker of crypto
            - quantity: Quantity ordered
            - filled_quantity: Quantity filled so far
            - side: 'buy' or 'sell'
            - time_in_force: Time the order is in force
            - status: Status of the order
        """
        raise NotImplementedError("This endpoint is not supported in this broker")
    
    def fetch_order_queue(self):
        """Returns all current pending orders 
        
        returns: A list of dictionaries with the following keys and values:
            For stocks:
                - type: "STOCK"
                - symbol: Symbol of stock
                - quantity: Quantity ordered
                - filled_qty: Quantity filled
                - id: ID of order
                - time_in_force: Time in force
                - status: Status of the order
                - side: 'buy' or 'sell'
            For options:
                - type: "OPTION",
                - symbol: Symbol of stock
                - quantity: Quantity ordered
                - filled_qty: Quantity filled
                - id: ID of order
                - time_in_force: Time in force
                - status: Status of the order         
                - legs: A list of dictionaries with keys:
                    - id: id of leg
                    - side: 'buy' or 'sell'
            For crypto:
                - type: "CRYPTO"
                - symbol: Symbol of stock
                - quantity: Quantity ordered
                - filled_qty: Quantity filled
                - id: ID of order
                - time_in_force: Time in force
                - status: Status of the order
                - side: 'buy' or 'sell'
        """
        raise NotImplementedError("This endpoint is not supported in this broker")

    def fetch_chain_info(self, symbol: str):
        """Returns information about the symbol's options
        
        :returns: A dict with the following keys and values:
            - id: ID of the option chain 
            - exp_dates: List of expiration dates, in the fomrat "YYYY-MM-DD" 
            - multiplier: Multiplier of the option, usually 100 
        """ 
    
    def fetch_chain_data(self, symbol: str):
        """Returns the option chain for the specified symbol. 
        
        :symbol: symbol 
        :returns: A dataframe in the following format:

                    exp_date strike  type    id
            OCC
            ---     ---      ---     ---     ---     
        exp_date should be a timezone-aware date localized to UTC
        """ 
        raise NotImplementedError("This endpoint is not supported in this broker")
    
    def fetch_option_market_data(self, symbol: str):
        """Retrieves data of specified option. 

        :symbol:    Occ symbol of option
        :returns:   A dictionary:
            - price: price of option 
            - ask: ask price
            - bid: bid price
            }
        """ 

    def order_limit(self, 
        side: str, 
        symbol: str,
        quantity: float, 
        limit_price: float, 
        in_force: str='gtc', 
        extended: bool=False, 
        ):
        """Places a limit order. 

        :symbol:    symbol of asset
        :side:      'buy' or 'sell'
        :quantity:  quantity to buy or sell
        :limit_price:   limit price
        :in_force:  'gtc' by default
        :extended:  'False' by default

        :returns: A dictionary with the following keys and values:
            - type: 'STOCK' or 'CRYPTO'
            - id: ID of order
            - symbol: symbol of asset
            Raises an exception if order fails. 
        """
        raise NotImplementedError("This endpoint is not supported in this broker")
    
    def buy(self, symbol: str=None, quantity: int=0, in_force: str='gtc', extended: bool=False):
        """Buys the specified asset.

        :symbol:    Symbol of the asset to buy
        :quantity:  Quantity of asset to buy
        :in_force:  Duration the order is in force
        :extended:  Whether to trade in extended hours or not. 

        :returns: The result of order_limit(). Returns None if there is an issue with the parameters.
        """
        if symbol == None:
            symbol = self.watch[0]
        if quantity <= 0.0:
            raise Exception(f"Quantity cannot be less than or equal to 0: was given {quantity}")

        if self.trader is None:
            buy_power = self.fetch_account()['buying_power']
            price = self.fetch_price_history(dt.datetime.now() - dt.timedelta(days=7), dt.datetime.now(), symbol)[symbol].iloc[-1]['close']
        else:
            buy_power = self.trader.account['buying_power']
            price = self.trader.queue.get_last_symbol_interval_price(symbol, self.fetch_interval, 'close')

        limit_price = round(price * 1.05, 2)
        total_price = limit_price * quantity
        
        if total_price >= buy_power:
            raise Exception(f"""   Not enough buying power 🏦.\n
                        Total price ({price} * {quantity} * 1.05 = {limit_price}) exceeds buying power {buy_power}.\n 
                        Reduce purchase quantity or increase buying power.""")
        
        return self.order_limit('buy', symbol, quantity, limit_price, in_force, extended)
    
    def await_buy(self, symbol: str=None, quantity: int=0, in_force: str='gtc', extended: bool=False):
        """Buys the specified asset, and hangs the code until the order is filled. 

        :symbol:    Symbol of the asset to buy
        :quantity:  Quantity of asset to buy
        :in_force:  Duration the order is in force
        :extended:  Whether to trade in extended hours or not. 

        :returns: The result of order_limit(). Returns None if there is an issue with the parameters.
        """
        ret = self.buy(symbol, quantity, in_force, extended)

        if self.trader is None:
            if symbol[0] == '@':
                check = self.fetch_crypto_order_status
            else:
                check = self.fetch_stock_order_status
        else:
            if symbol[0] == '@':
                check = self.trader.order.fetch_crypto_order_status
            else:
                check = self.trader.order.fetch_stock_order_status

        while True:
            time.sleep(0.5)
            stat = check(ret["id"])
            if stat['status'] == 'filled':
                return stat

    def sell(self, symbol: str=None, quantity: int=0, in_force: str='gtc', extended: bool=False):
        """Sells the specified asset.

        :symbol:    Symbol of the asset to buy
        :quantity:  Quantity of asset to buy
        :in_force:  Duration the order is in force
        :extended:  Whether to trade in extended hours or not. 

        :returns: The result of order_limit(). Returns None if there is an issue with the parameters.
        """
        if symbol == None:
            symbol = self.watch[0]
        
        # if isinstance(quantity, str):
        #     for p in self.trader.stock_positions + self.trader.crypto_positions:
        #         if p['symbol'] == symbol:
        #             quantity = p['quantity']
        #             break
        if quantity <= 0.0:
            raise Exception(f"Quantity cannot be less than or equal to 0: was given {quantity}")
            return None
       
        if self.trader is None:
            price = self.fetch_price_history(dt.datetime.now() - dt.timedelta(days=7), dt.datetime.now(), symbol)[symbol].iloc[-1]['close']
        else:
            price = self.trader.queue.get_last_symbol_interval_price(symbol, self.fetch_interval, 'close') 

        limit_price = round(price * 0.95, 2)
       
        return self.order_limit('sell', symbol, quantity, limit_price, in_force, extended)

    def await_sell(self, symbol: str=None, quantity: int=0, in_force: str='gtc', extended: bool=False):
        """Sells the specified asset, and hangs the code until the order is filled. 

        :symbol:    Symbol of the asset to buy
        :quantity:  Quantity of asset to buy
        :in_force:  Duration the order is in force
        :extended:  Whether to trade in extended hours or not. 

        :returns: The result of order_limit(). Returns None if there is an issue with the parameters.
        """
        ret = self.sell(symbol, quantity, in_force, extended)
        
        time.sleep(2)
        while True:
            if self.trader is None:
                stat = self.fetch_stock_order_status(ret["id"])
            else:
                stat = self.trader.order.fetch_stock_order_status(ret["id"])
            if stat['status'] == 'filled':
                return stat
            time.sleep(1)
       
    def order_option_limit(self, side: str, symbol: str, quantity: float, limit_price: float, type: str, 
        exp_date: dt.datetime, strike: float, in_force: str='gtc'):
        """Order an option.

        :side:      'buy' or 'sell'
        :symbol:    symbol of asset
        :in_force:  
        :limit_price: limit price
        :quantity:  quantity to sell or buy
        :exp_date:  expiration date
        :strike:    strike price
        :type:      'call' or 'put'

        :returns: A dictionary with the following keys and values:
            - type: 'OPTION'
            - id: ID of order
            - symbol: symbol of asset
            Raises an exception if order fails. 
        """
        raise NotImplementedError("This endpoint is not supported in this broker")
    
    def buy_option(self, symbol: str=None, quantity: int=0, in_force: str='gtc'):
        """Buys the specified option.
        
        :symbol:    Symbol of the asset to buy, in OCC format. 
        :quantity:  Quantity of asset to buy
        :in_force:  Duration the order is in force

        :returns: The result of order_option_limit(). Returns None if there is an issue with the parameters.
        """
        if symbol == None:
            raise Exception("Option symbol was not specified")
        if quantity <= 0.0:
            raise Exception(f"Quantity cannot be less than or equal to 0: was given {quantity}")

        if self.trader is None:
            buy_power = self.fetch_account()['buying_power']
            price = self.fetch_option_market_data(symbol)['price']
        else:
            buy_power = self.trader.account['buying_power']
            price = self.trader.streamer.fetch_option_market_data(symbol)['price']

        limit_price = round(price * 1.05, 2)
        total_price = limit_price * quantity
        
        if total_price >= buy_power:
            raise Exception(f"""   Not enough buying power 🏦.\n
                        Total price ({price} * {quantity} * 1.05 = {limit_price}) exceeds buying power {buy_power}.\n 
                        Reduce purchase quantity or increase buying power.""")
        
        sym, date, option_type, strike = self.occ_to_data(symbol)
        return self.order_option_limit('buy', sym, quantity, limit_price, option_type, date, strike, in_force=in_force)

    def sell_option(self, symbol: str=None, quantity: int=0, in_force: str='gtc'):
        """Sells the sepcified option.
        
        :symbol:    Symbol of the asset to buy, in OCC format. 
        :quantity:  Quantity of asset to buy
        :in_force:  Duration the order is in force

        :returns: The result of order_option_limit(). Returns None if there is an issue with the parameters.
        """
        if symbol == None:
            raise Exception("Option symbol was not specified")
        if quantity <= 0.0:
            raise Exception(f"Quantity cannot be less than or equal to 0: was given {quantity}")
        # if isinstance(quantity, str):
        #     for p in self.trader.stock_positions + self.trader.crypto_positions + self.trader.option_positions:
        #         if p['symbol'] == symbol:
        #             quantity = p['quantity']
        #             break
       
        if self.trader is None:
            price = self.fetch_option_market_data(symbol)['price']
        else:
            price = self.trader.streamer.fetch_option_market_data(symbol)['price']
            
        limit_price = round(price * 0.95, 2)
       
        sym, date, option_type, strike = self.occ_to_data(symbol)
        return self.order_option_limit('sell', sym, quantity, limit_price, option_type, date, strike, in_force=in_force)

    ############# Helper functions #################

    def data_to_occ(self, symbol: str, date: dt.datetime, option_type: str, price: float):
        """Converts data into a OCC format string 
        """
        occ = symbol+((6-len(symbol))*' ')
        occ = occ+date.strftime('%y%m%d')
        occ = occ+'C' if option_type == 'call' else occ+'P'
        occ = occ+f'{int(price*1000):08}'

        return occ
    
    def occ_to_data(self, symbol: str):
        sym = symbol[0:6].replace(' ', '')
        date =  dt.datetime.strptime(symbol[6:12], '%y%m%d')
        option_type = 'call' if symbol[12] == 'C' else 'put'
        price = float(symbol[13:])/1000
        return sym, date, option_type, price<|MERGE_RESOLUTION|>--- conflicted
+++ resolved
@@ -40,23 +40,7 @@
         :path: path to the YAML file containing credentials for the broker. 
             If not specified, should default to './secret.yaml'
         """
-<<<<<<< HEAD
-        self.trader = None # Allows broker to handle the case when it runs without a trader
-
-    def setup(self, handler, trader) -> None:
-        """This method initializes several class attributes which are required for 
-        all implementations of BaseBroker. Usually this method does not need to 
-        be re-implemented, and can be left alone. 
-      
-        :handler: A reference to a method in the Trader class that invokes 
-            the algorithm
-        :trader: A reference to the parent Trader class
-        """
-        self.handler = handler
-        self.trader = trader
-=======
         self.trader = None # Allows broker to handle the case when runs without a trader
->>>>>>> 990b368f
     
     def setup(self, watch: List[str], interval: str, fetch_interval: str, trader=None, trader_main=None) -> None:
         """This function is called right before the algorithm begins.
@@ -93,26 +77,7 @@
     def refresh_cred(self):
         raise NotImplementedError("This endpoint is not supported in this broker")
 
-<<<<<<< HEAD
-    def _handler_wrap( func ):
-        """Wrapper to run the handler async"""
-        def wrapper(*args, **kwargs):
-            self = args[0]
-            df = func(*args, **kwargs) 
-
-            now = time.mktime(time.gmtime())
-            now = dt.datetime.fromtimestamp(now)
-            now = now.replace(second=0, microsecond=0)
-            now = pytz.utc.localize(now)
-
-            self.trader.loop.run_until_complete(self.handler(df, now))
-        return wrapper
-    
-    @_handler_wrap
-    def _handler(self) -> Dict[str, pd.DataFrame]:
-=======
     def main(self) -> Dict[str, pd.DataFrame]:
->>>>>>> 990b368f
         """This function should be called at the specified interval, and return data.
         For brokers that use streaming, this often means specifying this function as a callback.
         For brokers that use polling, this often means calling whatever endpoint is needed to 
@@ -129,8 +94,6 @@
         """
         raise NotImplementedError("This endpoint is not supported in this broker")
     
-<<<<<<< HEAD
-=======
     def main_wrap(func):
         """Wrapper to run the handler async"""
         def wrapper(*args, **kwargs):
@@ -145,7 +108,6 @@
             self.trader.loop.run_until_complete(self.trader_main(df, now))
         return wrapper
 
->>>>>>> 990b368f
     def exit(self):
         """This function is called after every invocation of algo's handler. 
         The intended purpose is for brokers to clear any cache it may have created.
