from harvest.algo import BaseAlgo
from harvest.trader import Trader
from harvest.broker.robinhood import RobinhoodBroker
from harvest.broker.dummy import DummyBroker

class Crossover(BaseAlgo):
<<<<<<< HEAD

    def setup(self):
        pass
    
    def main(self, _):
=======
    
    def main(self, _):
        # Get a list of sma values
>>>>>>> 98cbef41
        sma_short = self.sma(period=20)
        sma_long = self.sma(period=50)
        # Check if the different sma values cross over
        if self.crossover(sma_long, sma_short):
            self.buy(quantity=1)
        elif self.crossover(sma_short, sma_long):
            self.sell(quantity=1)

if __name__ == "__main__":
    t = Trader( RobinhoodBroker(), DummyBroker() ) # This enables paper trading
    t.set_symbol('SPY')
<<<<<<< HEAD
    t.set_algo(Crossover()) 
    t.start()
=======
    t.set_algo(Crossover())
    
    # Run the main() function once every day
    t.run(interval='1DAY')
>>>>>>> 98cbef41
<|MERGE_RESOLUTION|>--- conflicted
+++ resolved
@@ -4,17 +4,9 @@
 from harvest.broker.dummy import DummyBroker
 
 class Crossover(BaseAlgo):
-<<<<<<< HEAD
-
-    def setup(self):
-        pass
-    
-    def main(self, _):
-=======
     
     def main(self, _):
         # Get a list of sma values
->>>>>>> 98cbef41
         sma_short = self.sma(period=20)
         sma_long = self.sma(period=50)
         # Check if the different sma values cross over
@@ -26,12 +18,7 @@
 if __name__ == "__main__":
     t = Trader( RobinhoodBroker(), DummyBroker() ) # This enables paper trading
     t.set_symbol('SPY')
-<<<<<<< HEAD
-    t.set_algo(Crossover()) 
-    t.start()
-=======
     t.set_algo(Crossover())
     
     # Run the main() function once every day
-    t.run(interval='1DAY')
->>>>>>> 98cbef41
+    t.start(interval='1DAY')