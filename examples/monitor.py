"""
This code monitors a given stock/crypto symbol.
"""
from harvest.algo import BaseAlgo
from harvest.trader import Trader
from harvest.broker.robinhood import RobinhoodBroker

<<<<<<< HEAD
sym = 'TWTR'

class Watch(algo.BaseAlgo):

    def setup(self):
        pass
    
    def main(self, meta):
=======
class Watch(BaseAlgo):
    def handler(self, meta):
>>>>>>> 98cbef41
        print( self.get_price() )

if __name__ == "__main__":
    t = Trader( RobinhoodBroker() )
    t.set_symbol('TWTR')
    t.set_algo(Watch())
    t.start()<|MERGE_RESOLUTION|>--- conflicted
+++ resolved
@@ -5,19 +5,8 @@
 from harvest.trader import Trader
 from harvest.broker.robinhood import RobinhoodBroker
 
-<<<<<<< HEAD
-sym = 'TWTR'
-
-class Watch(algo.BaseAlgo):
-
-    def setup(self):
-        pass
-    
-    def main(self, meta):
-=======
 class Watch(BaseAlgo):
     def handler(self, meta):
->>>>>>> 98cbef41
         print( self.get_price() )
 
 if __name__ == "__main__":
