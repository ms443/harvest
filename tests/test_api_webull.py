# Builtins
import pathlib
import unittest
import datetime as dt
import os

from harvest.utils import not_gh_action
<<<<<<< HEAD
from harvest.api.paper import PaperBroker
from harvest.api.dummy import DummyStreamer
from harvest.api.webull import Webull
from harvest.utils import *

=======
>>>>>>> 03260a0a


class TestWebull(unittest.TestCase):
    @not_gh_action
    def test_fetch_prices(self):
        from harvest.api.webull import Webull

        wb = Webull()
        interval = {
            "@BTC": {"interval": Interval.MIN_1, "aggregations": []},
            "SPY": {"interval": Interval.MIN_1, "aggregations": []},
        }
        wb.setup(interval)
        df = wb.fetch_price_history("SPY", interval=Interval.MIN_1)["SPY"]
        self.assertEqual(
            sorted(list(df.columns.values)),
            sorted(["open", "high", "low", "close", "volume"]),
        )
        df = wb.fetch_price_history("BTC", interval=Interval.MIN_1)["BTC"]
        self.assertEqual(
            sorted(list(df.columns.values)),
            sorted(["open", "high", "low", "close", "volume"]),
        )

    @not_gh_action
    def test_setup(self):
        from harvest.api.webull import Webull

        wb = Webull()
        watch = ["SPY", "@BTC"]
        interval = {
            "@BTC": {"interval": Interval.MIN_1, "aggregations": []},
            "SPY": {"interval": Interval.MIN_1, "aggregations": []},
        }
        wb.setup(interval)
        self.assertEqual(wb.watch_stock, ["SPY"])
        self.assertEqual(wb.watch_crypto, ["@BTC"])

    @not_gh_action
    def test_main(self):
        from harvest.api.webull import Webull

        def test_main(df):
            self.assertEqual(len(df), 2)
            self.assertEqual(df["SPY"].columns[0][0], "SPY")
            self.assertEqual(df["@BTC"].columns[0][0], "@BTC")

        wb = Webull()
        watch = ["SPY", "@BTC"]
        interval = {
            "@BTC": {"interval": Interval.MIN_1, "aggregations": []},
            "SPY": {"interval": Interval.MIN_1, "aggregations": []},
        }
        wb.setup(interval, None, test_main)
        wb.main()

    @not_gh_action
    def test_main_single(self):
        from harvest.api.webull import Webull

        def test_main(df):
            self.assertEqual(len(df), 1)
            self.assertEqual(df["SPY"].columns[0][0], "SPY")

        wb = Webull()
        watch = ["SPY"]
        interval = {"SPY": {"interval": Interval.MIN_1, "aggregations": []}}
        wb.setup(interval, None, test_main)
        wb.main()

    @not_gh_action
    def test_chain_info(self):
        from harvest.api.webull import Webull

        wb = Webull()
        watch = ["SPY"]
        interval = {"SPY": {"interval": Interval.MIN_1, "aggregations": []}}
        wb.setup(interval)
        info = wb.fetch_chain_info("SPY")
        self.assertGreater(len(info["exp_dates"]), 0)

    @not_gh_action
    def test_chain_data(self):
        from harvest.api.webull import Webull

        wb = Webull()
        watch = ["LMND"]
        interval = {"LMND": {"interval": Interval.MIN_1, "aggregations": []}}
        wb.setup(interval)
        dates = wb.fetch_chain_info("LMND")["exp_dates"]
        data = wb.fetch_chain_data("LMND", dates[0])
        self.assertGreater(len(data), 0)
        self.assertListEqual(list(data.columns), ["exp_date", "strike", "type", "id"])
        sym = data.index[0]
        df = wb.fetch_option_market_data(sym)
        self.assertTrue(True)

    @not_gh_action
    def test_order_option_limit(self):
        dummy = PaperBroker()
        dummy.streamer = Webull()
        interval = {"A": {"interval": Interval.MIN_1, "aggregations": []}}
        dummy.setup(interval)
        exp_date = dt.datetime.now() + dt.timedelta(hours=5)
        order = dummy.order_option_limit(
            "buy", "A", 5, 50000, "OPTION", exp_date, 50001
        )
        self.assertEqual(order["type"], "OPTION")
        self.assertEqual(order["id"], 0)
        self.assertEqual(order["symbol"], "A")

    @not_gh_action
    def test_sell(self):
        dummy = PaperBroker()
        dummy.streamer = Webull()
        interval = {"A": {"interval": Interval.MIN_1, "aggregations": []}}
        dummy.setup(interval)
        order = dummy.sell("A", 2)
        self.assertEqual(order["type"], "STOCK")
        self.assertEqual(order["id"], 0)
        self.assertEqual(order["symbol"], "A")

    @not_gh_action
    def test_sell_order_limit(self):
        dummy = PaperBroker()
        dummy.streamer = Webull()
        interval = {"A": {"interval": Interval.MIN_1, "aggregations": []}}
        dummy.setup(interval)
        order = dummy.order_limit("sell", "A", 2, 50000)
        self.assertEqual(order["type"], "STOCK")
        self.assertEqual(order["id"], 0)
        self.assertEqual(order["symbol"], "A")

    @not_gh_action
    def test_buy(self):
        dummy = PaperBroker()
        dummy.streamer = Webull()
        interval = {"A": {"interval": Interval.MIN_1, "aggregations": []}}
        dummy.setup(interval)
        order = dummy.buy("A", 5)
        self.assertEqual(order["type"], "STOCK")
        self.assertEqual(order["id"], 0)
        self.assertEqual(order["symbol"], "A")

    @not_gh_action
    def test_buy_order_limit(self):
        dummy = PaperBroker()
        dummy.streamer = Webull()
        interval = {"A": {"interval": Interval.MIN_1, "aggregations": []}}
        dummy.setup(interval)
        order = dummy.order_limit("buy", "A", 5, 50000)
        self.assertEqual(order["type"], "STOCK")
        self.assertEqual(order["id"], 0)
        self.assertEqual(order["symbol"], "A")


if __name__ == "__main__":
    unittest.main()<|MERGE_RESOLUTION|>--- conflicted
+++ resolved
@@ -5,15 +5,6 @@
 import os
 
 from harvest.utils import not_gh_action
-<<<<<<< HEAD
-from harvest.api.paper import PaperBroker
-from harvest.api.dummy import DummyStreamer
-from harvest.api.webull import Webull
-from harvest.utils import *
-
-=======
->>>>>>> 03260a0a
-
 
 class TestWebull(unittest.TestCase):
     @not_gh_action
